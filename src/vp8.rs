--- conflicted
+++ resolved
@@ -1086,11 +1086,7 @@
 impl<R: Read> Vp8Decoder<R> {
     /// Create a new decoder.
     /// The reader must present a raw vp8 bitstream to the decoder
-<<<<<<< HEAD
-    fn new(r: R) -> Vp8Decoder<R> {
-=======
-    pub fn new(r: R) -> Self {
->>>>>>> de20379a
+    fn new(r: R) -> Self {
         let f = Frame::default();
         let s = Segment::default();
         let m = MacroBlock::default();

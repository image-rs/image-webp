//! An implementation of the VP8 Video Codec
//!
//! This module contains a partial implementation of the
//! VP8 video format as defined in RFC-6386.
//!
//! It decodes Keyframes only.
//! VP8 is the underpinning of the WebP image format
//!
//! # Related Links
//! * [rfc-6386](http://tools.ietf.org/html/rfc6386) - The VP8 Data Format and Decoding Guide
//! * [VP8.pdf](http://static.googleusercontent.com/media/research.google.com/en//pubs/archive/37073.pdf) - An overview of of the VP8 format

use byteorder_lite::{LittleEndian, ReadBytesExt};
use std::default::Default;
use std::io::Read;

use crate::decoder::DecodingError;
use crate::yuv;

use super::vp8_arithmetic_decoder::ArithmeticDecoder;
use super::{loop_filter, transform};

const MAX_SEGMENTS: usize = 4;
const NUM_DCT_TOKENS: usize = 12;

// Prediction modes
const DC_PRED: i8 = 0;
const V_PRED: i8 = 1;
const H_PRED: i8 = 2;
const TM_PRED: i8 = 3;
const B_PRED: i8 = 4;

const B_DC_PRED: i8 = 0;
const B_TM_PRED: i8 = 1;
const B_VE_PRED: i8 = 2;
const B_HE_PRED: i8 = 3;
const B_LD_PRED: i8 = 4;
const B_RD_PRED: i8 = 5;
const B_VR_PRED: i8 = 6;
const B_VL_PRED: i8 = 7;
const B_HD_PRED: i8 = 8;
const B_HU_PRED: i8 = 9;

// Prediction mode enum
#[repr(i8)]
#[derive(Clone, Copy, Debug, PartialEq, Eq, Default)]
enum LumaMode {
    /// Predict DC using row above and column to the left.
    #[default]
    DC = DC_PRED,

    /// Predict rows using row above.
    V = V_PRED,

    /// Predict columns using column to the left.
    H = H_PRED,

    /// Propagate second differences.
    TM = TM_PRED,

    /// Each Y subblock is independently predicted.
    B = B_PRED,
}

#[repr(i8)]
#[derive(Clone, Copy, Debug, PartialEq, Eq, Default)]
enum ChromaMode {
    /// Predict DC using row above and column to the left.
    #[default]
    DC = DC_PRED,

    /// Predict rows using row above.
    V = V_PRED,

    /// Predict columns using column to the left.
    H = H_PRED,

    /// Propagate second differences.
    TM = TM_PRED,
}

#[repr(i8)]
#[derive(Clone, Copy, Debug, PartialEq, Eq, Default)]
enum IntraMode {
    #[default]
    DC = B_DC_PRED,
    TM = B_TM_PRED,
    VE = B_VE_PRED,
    HE = B_HE_PRED,
    LD = B_LD_PRED,
    RD = B_RD_PRED,
    VR = B_VR_PRED,
    VL = B_VL_PRED,
    HD = B_HD_PRED,
    HU = B_HU_PRED,
}

type Prob = u8;

#[derive(Clone, Copy)]
pub(crate) struct TreeNode {
    pub left: u8,
    pub right: u8,
    pub prob: Prob,
    pub index: u8,
}

impl TreeNode {
    const UNINIT: TreeNode = TreeNode {
        left: 0,
        right: 0,
        prob: 0,
        index: 0,
    };

    const fn prepare_branch(t: i8) -> u8 {
        if t > 0 {
            (t as u8) / 2
        } else {
            let value = -t;
            0x80 | (value as u8)
        }
    }

    pub(crate) const fn value_from_branch(t: u8) -> i8 {
        (t & !0x80) as i8
    }
}

const fn tree_nodes_from<const N: usize, const M: usize>(
    tree: [i8; N],
    probs: [Prob; M],
) -> [TreeNode; M] {
    if N != 2 * M {
        panic!("invalid tree with probs");
    }
    let mut nodes = [TreeNode::UNINIT; M];
    let mut i = 0;
    while i < M {
        nodes[i].left = TreeNode::prepare_branch(tree[2 * i]);
        nodes[i].right = TreeNode::prepare_branch(tree[2 * i + 1]);
        nodes[i].prob = probs[i];
        nodes[i].index = i as u8;
        i += 1;
    }
    nodes
}

const SEGMENT_ID_TREE: [i8; 6] = [2, 4, -0, -1, -2, -3];

const SEGMENT_TREE_NODE_DEFAULTS: [TreeNode; 3] = tree_nodes_from(SEGMENT_ID_TREE, [255; 3]);

// Section 11.2
// Tree for determining the keyframe luma intra prediction modes:
const KEYFRAME_YMODE_TREE: [i8; 8] = [-B_PRED, 2, 4, 6, -DC_PRED, -V_PRED, -H_PRED, -TM_PRED];

// Default probabilities for decoding the keyframe luma modes
const KEYFRAME_YMODE_PROBS: [Prob; 4] = [145, 156, 163, 128];

const KEYFRAME_YMODE_NODES: [TreeNode; 4] =
    tree_nodes_from(KEYFRAME_YMODE_TREE, KEYFRAME_YMODE_PROBS);

// Tree for determining the keyframe B_PRED mode:
const KEYFRAME_BPRED_MODE_TREE: [i8; 18] = [
    -B_DC_PRED, 2, -B_TM_PRED, 4, -B_VE_PRED, 6, 8, 12, -B_HE_PRED, 10, -B_RD_PRED, -B_VR_PRED,
    -B_LD_PRED, 14, -B_VL_PRED, 16, -B_HD_PRED, -B_HU_PRED,
];

// Probabilities for the BPRED_MODE_TREE
const KEYFRAME_BPRED_MODE_PROBS: [[[Prob; 9]; 10]; 10] = [
    [
        [231, 120, 48, 89, 115, 113, 120, 152, 112],
        [152, 179, 64, 126, 170, 118, 46, 70, 95],
        [175, 69, 143, 80, 85, 82, 72, 155, 103],
        [56, 58, 10, 171, 218, 189, 17, 13, 152],
        [144, 71, 10, 38, 171, 213, 144, 34, 26],
        [114, 26, 17, 163, 44, 195, 21, 10, 173],
        [121, 24, 80, 195, 26, 62, 44, 64, 85],
        [170, 46, 55, 19, 136, 160, 33, 206, 71],
        [63, 20, 8, 114, 114, 208, 12, 9, 226],
        [81, 40, 11, 96, 182, 84, 29, 16, 36],
    ],
    [
        [134, 183, 89, 137, 98, 101, 106, 165, 148],
        [72, 187, 100, 130, 157, 111, 32, 75, 80],
        [66, 102, 167, 99, 74, 62, 40, 234, 128],
        [41, 53, 9, 178, 241, 141, 26, 8, 107],
        [104, 79, 12, 27, 217, 255, 87, 17, 7],
        [74, 43, 26, 146, 73, 166, 49, 23, 157],
        [65, 38, 105, 160, 51, 52, 31, 115, 128],
        [87, 68, 71, 44, 114, 51, 15, 186, 23],
        [47, 41, 14, 110, 182, 183, 21, 17, 194],
        [66, 45, 25, 102, 197, 189, 23, 18, 22],
    ],
    [
        [88, 88, 147, 150, 42, 46, 45, 196, 205],
        [43, 97, 183, 117, 85, 38, 35, 179, 61],
        [39, 53, 200, 87, 26, 21, 43, 232, 171],
        [56, 34, 51, 104, 114, 102, 29, 93, 77],
        [107, 54, 32, 26, 51, 1, 81, 43, 31],
        [39, 28, 85, 171, 58, 165, 90, 98, 64],
        [34, 22, 116, 206, 23, 34, 43, 166, 73],
        [68, 25, 106, 22, 64, 171, 36, 225, 114],
        [34, 19, 21, 102, 132, 188, 16, 76, 124],
        [62, 18, 78, 95, 85, 57, 50, 48, 51],
    ],
    [
        [193, 101, 35, 159, 215, 111, 89, 46, 111],
        [60, 148, 31, 172, 219, 228, 21, 18, 111],
        [112, 113, 77, 85, 179, 255, 38, 120, 114],
        [40, 42, 1, 196, 245, 209, 10, 25, 109],
        [100, 80, 8, 43, 154, 1, 51, 26, 71],
        [88, 43, 29, 140, 166, 213, 37, 43, 154],
        [61, 63, 30, 155, 67, 45, 68, 1, 209],
        [142, 78, 78, 16, 255, 128, 34, 197, 171],
        [41, 40, 5, 102, 211, 183, 4, 1, 221],
        [51, 50, 17, 168, 209, 192, 23, 25, 82],
    ],
    [
        [125, 98, 42, 88, 104, 85, 117, 175, 82],
        [95, 84, 53, 89, 128, 100, 113, 101, 45],
        [75, 79, 123, 47, 51, 128, 81, 171, 1],
        [57, 17, 5, 71, 102, 57, 53, 41, 49],
        [115, 21, 2, 10, 102, 255, 166, 23, 6],
        [38, 33, 13, 121, 57, 73, 26, 1, 85],
        [41, 10, 67, 138, 77, 110, 90, 47, 114],
        [101, 29, 16, 10, 85, 128, 101, 196, 26],
        [57, 18, 10, 102, 102, 213, 34, 20, 43],
        [117, 20, 15, 36, 163, 128, 68, 1, 26],
    ],
    [
        [138, 31, 36, 171, 27, 166, 38, 44, 229],
        [67, 87, 58, 169, 82, 115, 26, 59, 179],
        [63, 59, 90, 180, 59, 166, 93, 73, 154],
        [40, 40, 21, 116, 143, 209, 34, 39, 175],
        [57, 46, 22, 24, 128, 1, 54, 17, 37],
        [47, 15, 16, 183, 34, 223, 49, 45, 183],
        [46, 17, 33, 183, 6, 98, 15, 32, 183],
        [65, 32, 73, 115, 28, 128, 23, 128, 205],
        [40, 3, 9, 115, 51, 192, 18, 6, 223],
        [87, 37, 9, 115, 59, 77, 64, 21, 47],
    ],
    [
        [104, 55, 44, 218, 9, 54, 53, 130, 226],
        [64, 90, 70, 205, 40, 41, 23, 26, 57],
        [54, 57, 112, 184, 5, 41, 38, 166, 213],
        [30, 34, 26, 133, 152, 116, 10, 32, 134],
        [75, 32, 12, 51, 192, 255, 160, 43, 51],
        [39, 19, 53, 221, 26, 114, 32, 73, 255],
        [31, 9, 65, 234, 2, 15, 1, 118, 73],
        [88, 31, 35, 67, 102, 85, 55, 186, 85],
        [56, 21, 23, 111, 59, 205, 45, 37, 192],
        [55, 38, 70, 124, 73, 102, 1, 34, 98],
    ],
    [
        [102, 61, 71, 37, 34, 53, 31, 243, 192],
        [69, 60, 71, 38, 73, 119, 28, 222, 37],
        [68, 45, 128, 34, 1, 47, 11, 245, 171],
        [62, 17, 19, 70, 146, 85, 55, 62, 70],
        [75, 15, 9, 9, 64, 255, 184, 119, 16],
        [37, 43, 37, 154, 100, 163, 85, 160, 1],
        [63, 9, 92, 136, 28, 64, 32, 201, 85],
        [86, 6, 28, 5, 64, 255, 25, 248, 1],
        [56, 8, 17, 132, 137, 255, 55, 116, 128],
        [58, 15, 20, 82, 135, 57, 26, 121, 40],
    ],
    [
        [164, 50, 31, 137, 154, 133, 25, 35, 218],
        [51, 103, 44, 131, 131, 123, 31, 6, 158],
        [86, 40, 64, 135, 148, 224, 45, 183, 128],
        [22, 26, 17, 131, 240, 154, 14, 1, 209],
        [83, 12, 13, 54, 192, 255, 68, 47, 28],
        [45, 16, 21, 91, 64, 222, 7, 1, 197],
        [56, 21, 39, 155, 60, 138, 23, 102, 213],
        [85, 26, 85, 85, 128, 128, 32, 146, 171],
        [18, 11, 7, 63, 144, 171, 4, 4, 246],
        [35, 27, 10, 146, 174, 171, 12, 26, 128],
    ],
    [
        [190, 80, 35, 99, 180, 80, 126, 54, 45],
        [85, 126, 47, 87, 176, 51, 41, 20, 32],
        [101, 75, 128, 139, 118, 146, 116, 128, 85],
        [56, 41, 15, 176, 236, 85, 37, 9, 62],
        [146, 36, 19, 30, 171, 255, 97, 27, 20],
        [71, 30, 17, 119, 118, 255, 17, 18, 138],
        [101, 38, 60, 138, 55, 70, 43, 26, 142],
        [138, 45, 61, 62, 219, 1, 81, 188, 64],
        [32, 41, 20, 117, 151, 142, 20, 21, 163],
        [112, 19, 12, 61, 195, 128, 48, 4, 24],
    ],
];

const KEYFRAME_BPRED_MODE_NODES: [[[TreeNode; 9]; 10]; 10] = {
    let mut output = [[[TreeNode::UNINIT; 9]; 10]; 10];
    let mut i = 0;
    while i < output.len() {
        let mut j = 0;
        while j < output[i].len() {
            output[i][j] =
                tree_nodes_from(KEYFRAME_BPRED_MODE_TREE, KEYFRAME_BPRED_MODE_PROBS[i][j]);
            j += 1;
        }
        i += 1;
    }
    output
};

// Section 11.4 Tree for determining macroblock the chroma mode
const KEYFRAME_UV_MODE_TREE: [i8; 6] = [-DC_PRED, 2, -V_PRED, 4, -H_PRED, -TM_PRED];

// Probabilities for determining macroblock mode
const KEYFRAME_UV_MODE_PROBS: [Prob; 3] = [142, 114, 183];

const KEYFRAME_UV_MODE_NODES: [TreeNode; 3] =
    tree_nodes_from(KEYFRAME_UV_MODE_TREE, KEYFRAME_UV_MODE_PROBS);

// Section 13.4
type TokenProbTables = [[[[Prob; NUM_DCT_TOKENS - 1]; 3]; 8]; 4];
type TokenProbTreeNodes = [[[[TreeNode; NUM_DCT_TOKENS - 1]; 3]; 8]; 4];

// Probabilities that a token's probability will be updated
const COEFF_UPDATE_PROBS: TokenProbTables = [
    [
        [
            [255, 255, 255, 255, 255, 255, 255, 255, 255, 255, 255],
            [255, 255, 255, 255, 255, 255, 255, 255, 255, 255, 255],
            [255, 255, 255, 255, 255, 255, 255, 255, 255, 255, 255],
        ],
        [
            [176, 246, 255, 255, 255, 255, 255, 255, 255, 255, 255],
            [223, 241, 252, 255, 255, 255, 255, 255, 255, 255, 255],
            [249, 253, 253, 255, 255, 255, 255, 255, 255, 255, 255],
        ],
        [
            [255, 244, 252, 255, 255, 255, 255, 255, 255, 255, 255],
            [234, 254, 254, 255, 255, 255, 255, 255, 255, 255, 255],
            [253, 255, 255, 255, 255, 255, 255, 255, 255, 255, 255],
        ],
        [
            [255, 246, 254, 255, 255, 255, 255, 255, 255, 255, 255],
            [239, 253, 254, 255, 255, 255, 255, 255, 255, 255, 255],
            [254, 255, 254, 255, 255, 255, 255, 255, 255, 255, 255],
        ],
        [
            [255, 248, 254, 255, 255, 255, 255, 255, 255, 255, 255],
            [251, 255, 254, 255, 255, 255, 255, 255, 255, 255, 255],
            [255, 255, 255, 255, 255, 255, 255, 255, 255, 255, 255],
        ],
        [
            [255, 253, 254, 255, 255, 255, 255, 255, 255, 255, 255],
            [251, 254, 254, 255, 255, 255, 255, 255, 255, 255, 255],
            [254, 255, 254, 255, 255, 255, 255, 255, 255, 255, 255],
        ],
        [
            [255, 254, 253, 255, 254, 255, 255, 255, 255, 255, 255],
            [250, 255, 254, 255, 254, 255, 255, 255, 255, 255, 255],
            [254, 255, 255, 255, 255, 255, 255, 255, 255, 255, 255],
        ],
        [
            [255, 255, 255, 255, 255, 255, 255, 255, 255, 255, 255],
            [255, 255, 255, 255, 255, 255, 255, 255, 255, 255, 255],
            [255, 255, 255, 255, 255, 255, 255, 255, 255, 255, 255],
        ],
    ],
    [
        [
            [217, 255, 255, 255, 255, 255, 255, 255, 255, 255, 255],
            [225, 252, 241, 253, 255, 255, 254, 255, 255, 255, 255],
            [234, 250, 241, 250, 253, 255, 253, 254, 255, 255, 255],
        ],
        [
            [255, 254, 255, 255, 255, 255, 255, 255, 255, 255, 255],
            [223, 254, 254, 255, 255, 255, 255, 255, 255, 255, 255],
            [238, 253, 254, 254, 255, 255, 255, 255, 255, 255, 255],
        ],
        [
            [255, 248, 254, 255, 255, 255, 255, 255, 255, 255, 255],
            [249, 254, 255, 255, 255, 255, 255, 255, 255, 255, 255],
            [255, 255, 255, 255, 255, 255, 255, 255, 255, 255, 255],
        ],
        [
            [255, 253, 255, 255, 255, 255, 255, 255, 255, 255, 255],
            [247, 254, 255, 255, 255, 255, 255, 255, 255, 255, 255],
            [255, 255, 255, 255, 255, 255, 255, 255, 255, 255, 255],
        ],
        [
            [255, 253, 254, 255, 255, 255, 255, 255, 255, 255, 255],
            [252, 255, 255, 255, 255, 255, 255, 255, 255, 255, 255],
            [255, 255, 255, 255, 255, 255, 255, 255, 255, 255, 255],
        ],
        [
            [255, 254, 254, 255, 255, 255, 255, 255, 255, 255, 255],
            [253, 255, 255, 255, 255, 255, 255, 255, 255, 255, 255],
            [255, 255, 255, 255, 255, 255, 255, 255, 255, 255, 255],
        ],
        [
            [255, 254, 253, 255, 255, 255, 255, 255, 255, 255, 255],
            [250, 255, 255, 255, 255, 255, 255, 255, 255, 255, 255],
            [254, 255, 255, 255, 255, 255, 255, 255, 255, 255, 255],
        ],
        [
            [255, 255, 255, 255, 255, 255, 255, 255, 255, 255, 255],
            [255, 255, 255, 255, 255, 255, 255, 255, 255, 255, 255],
            [255, 255, 255, 255, 255, 255, 255, 255, 255, 255, 255],
        ],
    ],
    [
        [
            [186, 251, 250, 255, 255, 255, 255, 255, 255, 255, 255],
            [234, 251, 244, 254, 255, 255, 255, 255, 255, 255, 255],
            [251, 251, 243, 253, 254, 255, 254, 255, 255, 255, 255],
        ],
        [
            [255, 253, 254, 255, 255, 255, 255, 255, 255, 255, 255],
            [236, 253, 254, 255, 255, 255, 255, 255, 255, 255, 255],
            [251, 253, 253, 254, 254, 255, 255, 255, 255, 255, 255],
        ],
        [
            [255, 254, 254, 255, 255, 255, 255, 255, 255, 255, 255],
            [254, 254, 254, 255, 255, 255, 255, 255, 255, 255, 255],
            [255, 255, 255, 255, 255, 255, 255, 255, 255, 255, 255],
        ],
        [
            [255, 254, 255, 255, 255, 255, 255, 255, 255, 255, 255],
            [254, 254, 255, 255, 255, 255, 255, 255, 255, 255, 255],
            [254, 255, 255, 255, 255, 255, 255, 255, 255, 255, 255],
        ],
        [
            [255, 255, 255, 255, 255, 255, 255, 255, 255, 255, 255],
            [254, 255, 255, 255, 255, 255, 255, 255, 255, 255, 255],
            [255, 255, 255, 255, 255, 255, 255, 255, 255, 255, 255],
        ],
        [
            [255, 255, 255, 255, 255, 255, 255, 255, 255, 255, 255],
            [255, 255, 255, 255, 255, 255, 255, 255, 255, 255, 255],
            [255, 255, 255, 255, 255, 255, 255, 255, 255, 255, 255],
        ],
        [
            [255, 255, 255, 255, 255, 255, 255, 255, 255, 255, 255],
            [255, 255, 255, 255, 255, 255, 255, 255, 255, 255, 255],
            [255, 255, 255, 255, 255, 255, 255, 255, 255, 255, 255],
        ],
        [
            [255, 255, 255, 255, 255, 255, 255, 255, 255, 255, 255],
            [255, 255, 255, 255, 255, 255, 255, 255, 255, 255, 255],
            [255, 255, 255, 255, 255, 255, 255, 255, 255, 255, 255],
        ],
    ],
    [
        [
            [248, 255, 255, 255, 255, 255, 255, 255, 255, 255, 255],
            [250, 254, 252, 254, 255, 255, 255, 255, 255, 255, 255],
            [248, 254, 249, 253, 255, 255, 255, 255, 255, 255, 255],
        ],
        [
            [255, 253, 253, 255, 255, 255, 255, 255, 255, 255, 255],
            [246, 253, 253, 255, 255, 255, 255, 255, 255, 255, 255],
            [252, 254, 251, 254, 254, 255, 255, 255, 255, 255, 255],
        ],
        [
            [255, 254, 252, 255, 255, 255, 255, 255, 255, 255, 255],
            [248, 254, 253, 255, 255, 255, 255, 255, 255, 255, 255],
            [253, 255, 254, 254, 255, 255, 255, 255, 255, 255, 255],
        ],
        [
            [255, 251, 254, 255, 255, 255, 255, 255, 255, 255, 255],
            [245, 251, 254, 255, 255, 255, 255, 255, 255, 255, 255],
            [253, 253, 254, 255, 255, 255, 255, 255, 255, 255, 255],
        ],
        [
            [255, 251, 253, 255, 255, 255, 255, 255, 255, 255, 255],
            [252, 253, 254, 255, 255, 255, 255, 255, 255, 255, 255],
            [255, 254, 255, 255, 255, 255, 255, 255, 255, 255, 255],
        ],
        [
            [255, 252, 255, 255, 255, 255, 255, 255, 255, 255, 255],
            [249, 255, 254, 255, 255, 255, 255, 255, 255, 255, 255],
            [255, 255, 254, 255, 255, 255, 255, 255, 255, 255, 255],
        ],
        [
            [255, 255, 253, 255, 255, 255, 255, 255, 255, 255, 255],
            [250, 255, 255, 255, 255, 255, 255, 255, 255, 255, 255],
            [255, 255, 255, 255, 255, 255, 255, 255, 255, 255, 255],
        ],
        [
            [255, 255, 255, 255, 255, 255, 255, 255, 255, 255, 255],
            [254, 255, 255, 255, 255, 255, 255, 255, 255, 255, 255],
            [255, 255, 255, 255, 255, 255, 255, 255, 255, 255, 255],
        ],
    ],
];

// Section 13.5
// Default Probabilities for tokens
const COEFF_PROBS: TokenProbTables = [
    [
        [
            [128, 128, 128, 128, 128, 128, 128, 128, 128, 128, 128],
            [128, 128, 128, 128, 128, 128, 128, 128, 128, 128, 128],
            [128, 128, 128, 128, 128, 128, 128, 128, 128, 128, 128],
        ],
        [
            [253, 136, 254, 255, 228, 219, 128, 128, 128, 128, 128],
            [189, 129, 242, 255, 227, 213, 255, 219, 128, 128, 128],
            [106, 126, 227, 252, 214, 209, 255, 255, 128, 128, 128],
        ],
        [
            [1, 98, 248, 255, 236, 226, 255, 255, 128, 128, 128],
            [181, 133, 238, 254, 221, 234, 255, 154, 128, 128, 128],
            [78, 134, 202, 247, 198, 180, 255, 219, 128, 128, 128],
        ],
        [
            [1, 185, 249, 255, 243, 255, 128, 128, 128, 128, 128],
            [184, 150, 247, 255, 236, 224, 128, 128, 128, 128, 128],
            [77, 110, 216, 255, 236, 230, 128, 128, 128, 128, 128],
        ],
        [
            [1, 101, 251, 255, 241, 255, 128, 128, 128, 128, 128],
            [170, 139, 241, 252, 236, 209, 255, 255, 128, 128, 128],
            [37, 116, 196, 243, 228, 255, 255, 255, 128, 128, 128],
        ],
        [
            [1, 204, 254, 255, 245, 255, 128, 128, 128, 128, 128],
            [207, 160, 250, 255, 238, 128, 128, 128, 128, 128, 128],
            [102, 103, 231, 255, 211, 171, 128, 128, 128, 128, 128],
        ],
        [
            [1, 152, 252, 255, 240, 255, 128, 128, 128, 128, 128],
            [177, 135, 243, 255, 234, 225, 128, 128, 128, 128, 128],
            [80, 129, 211, 255, 194, 224, 128, 128, 128, 128, 128],
        ],
        [
            [1, 1, 255, 128, 128, 128, 128, 128, 128, 128, 128],
            [246, 1, 255, 128, 128, 128, 128, 128, 128, 128, 128],
            [255, 128, 128, 128, 128, 128, 128, 128, 128, 128, 128],
        ],
    ],
    [
        [
            [198, 35, 237, 223, 193, 187, 162, 160, 145, 155, 62],
            [131, 45, 198, 221, 172, 176, 220, 157, 252, 221, 1],
            [68, 47, 146, 208, 149, 167, 221, 162, 255, 223, 128],
        ],
        [
            [1, 149, 241, 255, 221, 224, 255, 255, 128, 128, 128],
            [184, 141, 234, 253, 222, 220, 255, 199, 128, 128, 128],
            [81, 99, 181, 242, 176, 190, 249, 202, 255, 255, 128],
        ],
        [
            [1, 129, 232, 253, 214, 197, 242, 196, 255, 255, 128],
            [99, 121, 210, 250, 201, 198, 255, 202, 128, 128, 128],
            [23, 91, 163, 242, 170, 187, 247, 210, 255, 255, 128],
        ],
        [
            [1, 200, 246, 255, 234, 255, 128, 128, 128, 128, 128],
            [109, 178, 241, 255, 231, 245, 255, 255, 128, 128, 128],
            [44, 130, 201, 253, 205, 192, 255, 255, 128, 128, 128],
        ],
        [
            [1, 132, 239, 251, 219, 209, 255, 165, 128, 128, 128],
            [94, 136, 225, 251, 218, 190, 255, 255, 128, 128, 128],
            [22, 100, 174, 245, 186, 161, 255, 199, 128, 128, 128],
        ],
        [
            [1, 182, 249, 255, 232, 235, 128, 128, 128, 128, 128],
            [124, 143, 241, 255, 227, 234, 128, 128, 128, 128, 128],
            [35, 77, 181, 251, 193, 211, 255, 205, 128, 128, 128],
        ],
        [
            [1, 157, 247, 255, 236, 231, 255, 255, 128, 128, 128],
            [121, 141, 235, 255, 225, 227, 255, 255, 128, 128, 128],
            [45, 99, 188, 251, 195, 217, 255, 224, 128, 128, 128],
        ],
        [
            [1, 1, 251, 255, 213, 255, 128, 128, 128, 128, 128],
            [203, 1, 248, 255, 255, 128, 128, 128, 128, 128, 128],
            [137, 1, 177, 255, 224, 255, 128, 128, 128, 128, 128],
        ],
    ],
    [
        [
            [253, 9, 248, 251, 207, 208, 255, 192, 128, 128, 128],
            [175, 13, 224, 243, 193, 185, 249, 198, 255, 255, 128],
            [73, 17, 171, 221, 161, 179, 236, 167, 255, 234, 128],
        ],
        [
            [1, 95, 247, 253, 212, 183, 255, 255, 128, 128, 128],
            [239, 90, 244, 250, 211, 209, 255, 255, 128, 128, 128],
            [155, 77, 195, 248, 188, 195, 255, 255, 128, 128, 128],
        ],
        [
            [1, 24, 239, 251, 218, 219, 255, 205, 128, 128, 128],
            [201, 51, 219, 255, 196, 186, 128, 128, 128, 128, 128],
            [69, 46, 190, 239, 201, 218, 255, 228, 128, 128, 128],
        ],
        [
            [1, 191, 251, 255, 255, 128, 128, 128, 128, 128, 128],
            [223, 165, 249, 255, 213, 255, 128, 128, 128, 128, 128],
            [141, 124, 248, 255, 255, 128, 128, 128, 128, 128, 128],
        ],
        [
            [1, 16, 248, 255, 255, 128, 128, 128, 128, 128, 128],
            [190, 36, 230, 255, 236, 255, 128, 128, 128, 128, 128],
            [149, 1, 255, 128, 128, 128, 128, 128, 128, 128, 128],
        ],
        [
            [1, 226, 255, 128, 128, 128, 128, 128, 128, 128, 128],
            [247, 192, 255, 128, 128, 128, 128, 128, 128, 128, 128],
            [240, 128, 255, 128, 128, 128, 128, 128, 128, 128, 128],
        ],
        [
            [1, 134, 252, 255, 255, 128, 128, 128, 128, 128, 128],
            [213, 62, 250, 255, 255, 128, 128, 128, 128, 128, 128],
            [55, 93, 255, 128, 128, 128, 128, 128, 128, 128, 128],
        ],
        [
            [128, 128, 128, 128, 128, 128, 128, 128, 128, 128, 128],
            [128, 128, 128, 128, 128, 128, 128, 128, 128, 128, 128],
            [128, 128, 128, 128, 128, 128, 128, 128, 128, 128, 128],
        ],
    ],
    [
        [
            [202, 24, 213, 235, 186, 191, 220, 160, 240, 175, 255],
            [126, 38, 182, 232, 169, 184, 228, 174, 255, 187, 128],
            [61, 46, 138, 219, 151, 178, 240, 170, 255, 216, 128],
        ],
        [
            [1, 112, 230, 250, 199, 191, 247, 159, 255, 255, 128],
            [166, 109, 228, 252, 211, 215, 255, 174, 128, 128, 128],
            [39, 77, 162, 232, 172, 180, 245, 178, 255, 255, 128],
        ],
        [
            [1, 52, 220, 246, 198, 199, 249, 220, 255, 255, 128],
            [124, 74, 191, 243, 183, 193, 250, 221, 255, 255, 128],
            [24, 71, 130, 219, 154, 170, 243, 182, 255, 255, 128],
        ],
        [
            [1, 182, 225, 249, 219, 240, 255, 224, 128, 128, 128],
            [149, 150, 226, 252, 216, 205, 255, 171, 128, 128, 128],
            [28, 108, 170, 242, 183, 194, 254, 223, 255, 255, 128],
        ],
        [
            [1, 81, 230, 252, 204, 203, 255, 192, 128, 128, 128],
            [123, 102, 209, 247, 188, 196, 255, 233, 128, 128, 128],
            [20, 95, 153, 243, 164, 173, 255, 203, 128, 128, 128],
        ],
        [
            [1, 222, 248, 255, 216, 213, 128, 128, 128, 128, 128],
            [168, 175, 246, 252, 235, 205, 255, 255, 128, 128, 128],
            [47, 116, 215, 255, 211, 212, 255, 255, 128, 128, 128],
        ],
        [
            [1, 121, 236, 253, 212, 214, 255, 255, 128, 128, 128],
            [141, 84, 213, 252, 201, 202, 255, 219, 128, 128, 128],
            [42, 80, 160, 240, 162, 185, 255, 205, 128, 128, 128],
        ],
        [
            [1, 1, 255, 128, 128, 128, 128, 128, 128, 128, 128],
            [244, 1, 255, 128, 128, 128, 128, 128, 128, 128, 128],
            [238, 1, 255, 128, 128, 128, 128, 128, 128, 128, 128],
        ],
    ],
];

const COEFF_PROB_NODES: TokenProbTreeNodes = {
    let mut output = [[[[TreeNode::UNINIT; 11]; 3]; 8]; 4];
    let mut i = 0;
    while i < output.len() {
        let mut j = 0;
        while j < output[i].len() {
            let mut k = 0;
            while k < output[i][j].len() {
                output[i][j][k] = tree_nodes_from(DCT_TOKEN_TREE, COEFF_PROBS[i][j][k]);
                k += 1;
            }
            j += 1;
        }
        i += 1;
    }
    output
};

// DCT Tokens
const DCT_0: i8 = 0;
const DCT_1: i8 = 1;
const DCT_2: i8 = 2;
const DCT_3: i8 = 3;
const DCT_4: i8 = 4;
const DCT_CAT1: i8 = 5;
const DCT_CAT2: i8 = 6;
const DCT_CAT3: i8 = 7;
const DCT_CAT4: i8 = 8;
const DCT_CAT5: i8 = 9;
const DCT_CAT6: i8 = 10;
const DCT_EOB: i8 = 11;

const DCT_TOKEN_TREE: [i8; 22] = [
    -DCT_EOB, 2, -DCT_0, 4, -DCT_1, 6, 8, 12, -DCT_2, 10, -DCT_3, -DCT_4, 14, 16, -DCT_CAT1,
    -DCT_CAT2, 18, 20, -DCT_CAT3, -DCT_CAT4, -DCT_CAT5, -DCT_CAT6,
];

const PROB_DCT_CAT: [[Prob; 12]; 6] = [
    [159, 0, 0, 0, 0, 0, 0, 0, 0, 0, 0, 0],
    [165, 145, 0, 0, 0, 0, 0, 0, 0, 0, 0, 0],
    [173, 148, 140, 0, 0, 0, 0, 0, 0, 0, 0, 0],
    [176, 155, 140, 135, 0, 0, 0, 0, 0, 0, 0, 0],
    [180, 157, 141, 134, 130, 0, 0, 0, 0, 0, 0, 0],
    [254, 254, 243, 230, 196, 177, 153, 140, 133, 130, 129, 0],
];

const DCT_CAT_BASE: [u8; 6] = [5, 7, 11, 19, 35, 67];
const COEFF_BANDS: [u8; 16] = [0, 1, 2, 3, 6, 4, 5, 6, 6, 6, 6, 6, 6, 6, 6, 7];

#[rustfmt::skip]
const DC_QUANT: [i16; 128] = [
      4,   5,   6,   7,   8,   9,  10,  10,
     11,  12,  13,  14,  15,  16,  17,  17,
     18,  19,  20,  20,  21,  21,  22,  22,
     23,  23,  24,  25,  25,  26,  27,  28,
     29,  30,  31,  32,  33,  34,  35,  36,
     37,  37,  38,  39,  40,  41,  42,  43,
     44,  45,  46,  46,  47,  48,  49,  50,
     51,  52,  53,  54,  55,  56,  57,  58,
     59,  60,  61,  62,  63,  64,  65,  66,
     67,  68,  69,  70,  71,  72,  73,  74,
     75,  76,  76,  77,  78,  79,  80,  81,
     82,  83,  84,  85,  86,  87,  88,  89,
     91,  93,  95,  96,  98, 100, 101, 102,
    104, 106, 108, 110, 112, 114, 116, 118,
    122, 124, 126, 128, 130, 132, 134, 136,
    138, 140, 143, 145, 148, 151, 154, 157,
];

#[rustfmt::skip]
const AC_QUANT: [i16; 128] = [
      4,   5,   6,   7,   8,    9,  10,  11,
      12,  13,  14,  15,  16,  17,  18,  19,
      20,  21,  22,  23,  24,  25,  26,  27,
      28,  29,  30,  31,  32,  33,  34,  35,
      36,  37,  38,  39,  40,  41,  42,  43,
      44,  45,  46,  47,  48,  49,  50,  51,
      52,  53,  54,  55,  56,  57,  58,  60,
      62,  64,  66,  68,  70,  72,  74,  76,
      78,  80,  82,  84,  86,  88,  90,  92,
      94,  96,  98, 100, 102, 104, 106, 108,
     110, 112, 114, 116, 119, 122, 125, 128,
     131, 134, 137, 140, 143, 146, 149, 152,
     155, 158, 161, 164, 167, 170, 173, 177,
     181, 185, 189, 193, 197, 201, 205, 209,
     213, 217, 221, 225, 229, 234, 239, 245,
     249, 254, 259, 264, 269, 274, 279, 284,
];

const ZIGZAG: [u8; 16] = [0, 1, 4, 8, 5, 2, 3, 6, 9, 12, 13, 10, 7, 11, 14, 15];

#[derive(Default, Clone, Copy)]
struct MacroBlock {
    bpred: [IntraMode; 16],
    complexity: [u8; 9],
    luma_mode: LumaMode,
    chroma_mode: ChromaMode,
    segmentid: u8,
    coeffs_skipped: bool,
    non_zero_dct: bool,
}

/// A Representation of the last decoded video frame
#[derive(Default, Debug, Clone)]
pub struct Frame {
    /// The width of the luma plane
    pub width: u16,

    /// The height of the luma plane
    pub height: u16,

    /// The luma plane of the frame
    pub ybuf: Vec<u8>,

    /// The blue plane of the frame
    pub ubuf: Vec<u8>,

    /// The red plane of the frame
    pub vbuf: Vec<u8>,

    /// Indicates whether this frame is a keyframe
    pub keyframe: bool,

    version: u8,

    /// Indicates whether this frame is intended for display
    pub for_display: bool,

    // Section 9.2
    /// The pixel type of the frame as defined by Section 9.2
    /// of the VP8 Specification
    pub pixel_type: u8,

    // Section 9.4 and 15
    filter_type: bool, //if true uses simple filter // if false uses normal filter
    filter_level: u8,
    sharpness_level: u8,
}

impl Frame {
    /// Chroma plane is half the size of the Luma plane
    const fn chroma_width(&self) -> u16 {
        self.width.div_ceil(2)
    }

    const fn buffer_width(&self) -> u16 {
        let difference = self.width % 16;
        if difference > 0 {
            self.width + (16 - difference % 16)
        } else {
            self.width
        }
    }

    /// Fills an rgb buffer from the YUV buffers
    pub(crate) fn fill_rgb(&self, buf: &mut [u8]) {
        const BPP: usize = 3;

<<<<<<< HEAD
        yuv::fill_rgb_buffer_fancy::<BPP>(
            buf,
            &self.ybuf,
            &self.ubuf,
            &self.vbuf,
            usize::from(self.width),
            usize::from(self.chroma_width()),
        );
=======
        let buffer_width = usize::from(self.buffer_width());

        let u_row_twice_iter = self
            .ubuf
            .chunks_exact(buffer_width / 2)
            .flat_map(|n| std::iter::repeat(n).take(2));
        let v_row_twice_iter = self
            .vbuf
            .chunks_exact(buffer_width / 2)
            .flat_map(|n| std::iter::repeat(n).take(2));

        for (((row, y_row), u_row), v_row) in buf
            .chunks_exact_mut(usize::from(self.width) * BPP)
            .zip(self.ybuf.chunks_exact(buffer_width))
            .zip(u_row_twice_iter)
            .zip(v_row_twice_iter)
        {
            Self::fill_rgb_row(
                &y_row[..usize::from(self.width)],
                &u_row[..usize::from(self.chroma_width())],
                &v_row[..usize::from(self.chroma_width())],
                row,
            );
        }
    }

    fn fill_rgb_row(y_vec: &[u8], u_vec: &[u8], v_vec: &[u8], rgb: &mut [u8]) {
        // Fill 2 pixels per iteration: these pixels share `u` and `v` components
        let mut rgb_chunks = rgb.chunks_exact_mut(6);
        let mut y_chunks = y_vec.chunks_exact(2);
        let mut u_iter = u_vec.iter();
        let mut v_iter = v_vec.iter();

        for (((rgb, y), &u), &v) in (&mut rgb_chunks)
            .zip(&mut y_chunks)
            .zip(&mut u_iter)
            .zip(&mut v_iter)
        {
            let coeffs = [
                mulhi(v, 26149),
                mulhi(u, 6419),
                mulhi(v, 13320),
                mulhi(u, 33050),
            ];

            rgb[0] = clip(mulhi(y[0], 19077) + coeffs[0] - 14234);
            rgb[1] = clip(mulhi(y[0], 19077) - coeffs[1] - coeffs[2] + 8708);
            rgb[2] = clip(mulhi(y[0], 19077) + coeffs[3] - 17685);

            rgb[3] = clip(mulhi(y[1], 19077) + coeffs[0] - 14234);
            rgb[4] = clip(mulhi(y[1], 19077) - coeffs[1] - coeffs[2] + 8708);
            rgb[5] = clip(mulhi(y[1], 19077) + coeffs[3] - 17685);
        }

        let remainder = rgb_chunks.into_remainder();
        if remainder.len() >= 3 {
            if let (Some(&y), Some(&u), Some(&v)) = (
                y_chunks.remainder().iter().next(),
                u_iter.next(),
                v_iter.next(),
            ) {
                let coeffs = [
                    mulhi(v, 26149),
                    mulhi(u, 6419),
                    mulhi(v, 13320),
                    mulhi(u, 33050),
                ];

                remainder[0] = clip(mulhi(y, 19077) + coeffs[0] - 14234);
                remainder[1] = clip(mulhi(y, 19077) - coeffs[1] - coeffs[2] + 8708);
                remainder[2] = clip(mulhi(y, 19077) + coeffs[3] - 17685);
            }
        }
>>>>>>> 604226ee
    }

    /// Fills an rgba buffer from the YUV buffers
    pub(crate) fn fill_rgba(&self, buf: &mut [u8]) {
        const BPP: usize = 4;

<<<<<<< HEAD
        yuv::fill_rgb_buffer_fancy::<BPP>(
            buf,
            &self.ybuf,
            &self.ubuf,
            &self.vbuf,
            usize::from(self.width),
            usize::from(self.chroma_width()),
        );
=======
        let buffer_width = usize::from(self.buffer_width());

        let u_row_twice_iter = self
            .ubuf
            .chunks_exact(buffer_width / 2)
            .flat_map(|n| std::iter::repeat(n).take(2));
        let v_row_twice_iter = self
            .vbuf
            .chunks_exact(buffer_width / 2)
            .flat_map(|n| std::iter::repeat(n).take(2));

        for (((row, y_row), u_row), v_row) in buf
            .chunks_exact_mut(usize::from(self.width) * BPP)
            .zip(self.ybuf.chunks_exact(buffer_width))
            .zip(u_row_twice_iter)
            .zip(v_row_twice_iter)
        {
            Self::fill_rgba_row(
                &y_row[..usize::from(self.width)],
                &u_row[..usize::from(self.chroma_width())],
                &v_row[..usize::from(self.chroma_width())],
                row,
            );
        }
    }

    fn fill_rgba_row(y_vec: &[u8], u_vec: &[u8], v_vec: &[u8], rgba: &mut [u8]) {
        // Fill 2 pixels per iteration: these pixels share `u` and `v` components
        let mut rgb_chunks = rgba.chunks_exact_mut(8);
        let mut y_chunks = y_vec.chunks_exact(2);
        let mut u_iter = u_vec.iter();
        let mut v_iter = v_vec.iter();

        for (((rgb, y), &u), &v) in (&mut rgb_chunks)
            .zip(&mut y_chunks)
            .zip(&mut u_iter)
            .zip(&mut v_iter)
        {
            let coeffs = [
                mulhi(v, 26149),
                mulhi(u, 6419),
                mulhi(v, 13320),
                mulhi(u, 33050),
            ];

            let to_copy = [
                clip(mulhi(y[0], 19077) + coeffs[0] - 14234),
                clip(mulhi(y[0], 19077) - coeffs[1] - coeffs[2] + 8708),
                clip(mulhi(y[0], 19077) + coeffs[3] - 17685),
                rgb[3],
                clip(mulhi(y[1], 19077) + coeffs[0] - 14234),
                clip(mulhi(y[1], 19077) - coeffs[1] - coeffs[2] + 8708),
                clip(mulhi(y[1], 19077) + coeffs[3] - 17685),
                rgb[7],
            ];
            rgb.copy_from_slice(&to_copy);
        }

        let remainder = rgb_chunks.into_remainder();
        if remainder.len() >= 4 {
            if let (Some(&y), Some(&u), Some(&v)) = (
                y_chunks.remainder().iter().next(),
                u_iter.next(),
                v_iter.next(),
            ) {
                let coeffs = [
                    mulhi(v, 26149),
                    mulhi(u, 6419),
                    mulhi(v, 13320),
                    mulhi(u, 33050),
                ];

                remainder[0] = clip(mulhi(y, 19077) + coeffs[0] - 14234);
                remainder[1] = clip(mulhi(y, 19077) - coeffs[1] - coeffs[2] + 8708);
                remainder[2] = clip(mulhi(y, 19077) + coeffs[3] - 17685);
            }
        }
>>>>>>> 604226ee
    }
    /// Gets the buffer size
    #[must_use]
    pub fn get_buf_size(&self) -> usize {
        self.ybuf.len() * 3
    }
}

#[derive(Clone, Copy, Default)]
struct Segment {
    ydc: i16,
    yac: i16,

    y2dc: i16,
    y2ac: i16,

    uvdc: i16,
    uvac: i16,

    delta_values: bool,

    quantizer_level: i8,
    loopfilter_level: i8,
}

/// VP8 Decoder
///
/// Only decodes keyframes
pub struct Vp8Decoder<R> {
    r: R,
    b: ArithmeticDecoder,

    mbwidth: u16,
    mbheight: u16,
    macroblocks: Vec<MacroBlock>,

    frame: Frame,

    segments_enabled: bool,
    segments_update_map: bool,
    segment: [Segment; MAX_SEGMENTS],

    loop_filter_adjustments_enabled: bool,
    ref_delta: [i32; 4],
    mode_delta: [i32; 4],

    partitions: [ArithmeticDecoder; 8],
    num_partitions: u8,

    segment_tree_nodes: [TreeNode; 3],
    token_probs: Box<TokenProbTreeNodes>,

    // Section 9.10
    prob_intra: Prob,

    // Section 9.11
    prob_skip_false: Option<Prob>,

    top: Vec<MacroBlock>,
    left: MacroBlock,

    // The borders from the previous macroblock, used for predictions
    // See Section 12
    // Note that the left border contains the top left pixel
    top_border_y: Vec<u8>,
    left_border_y: Vec<u8>,

    top_border_u: Vec<u8>,
    left_border_u: Vec<u8>,

    top_border_v: Vec<u8>,
    left_border_v: Vec<u8>,
}

impl<R: Read> Vp8Decoder<R> {
    /// Create a new decoder.
    /// The reader must present a raw vp8 bitstream to the decoder
    fn new(r: R) -> Self {
        let f = Frame::default();
        let s = Segment::default();
        let m = MacroBlock::default();

        Self {
            r,
            b: ArithmeticDecoder::new(),

            mbwidth: 0,
            mbheight: 0,
            macroblocks: Vec::new(),

            frame: f,
            segments_enabled: false,
            segments_update_map: false,
            segment: [s; MAX_SEGMENTS],

            loop_filter_adjustments_enabled: false,
            ref_delta: [0; 4],
            mode_delta: [0; 4],

            partitions: [
                ArithmeticDecoder::new(),
                ArithmeticDecoder::new(),
                ArithmeticDecoder::new(),
                ArithmeticDecoder::new(),
                ArithmeticDecoder::new(),
                ArithmeticDecoder::new(),
                ArithmeticDecoder::new(),
                ArithmeticDecoder::new(),
            ],

            num_partitions: 1,

            segment_tree_nodes: SEGMENT_TREE_NODE_DEFAULTS,
            token_probs: Box::new(COEFF_PROB_NODES),

            // Section 9.10
            prob_intra: 0u8,

            // Section 9.11
            prob_skip_false: None,

            top: Vec::new(),
            left: m,

            top_border_y: Vec::new(),
            left_border_y: Vec::new(),

            top_border_u: Vec::new(),
            left_border_u: Vec::new(),

            top_border_v: Vec::new(),
            left_border_v: Vec::new(),
        }
    }

    fn update_token_probabilities(&mut self) -> Result<(), DecodingError> {
        let mut res = self.b.start_accumulated_result();
        for (i, is) in COEFF_UPDATE_PROBS.iter().enumerate() {
            for (j, js) in is.iter().enumerate() {
                for (k, ks) in js.iter().enumerate() {
                    for (t, prob) in ks.iter().enumerate().take(NUM_DCT_TOKENS - 1) {
                        if self.b.read_bool(*prob).or_accumulate(&mut res) {
                            let v = self.b.read_literal(8).or_accumulate(&mut res);
                            self.token_probs[i][j][k][t].prob = v;
                        }
                    }
                }
            }
        }
        self.b.check(res, ())
    }

    fn init_partitions(&mut self, n: usize) -> Result<(), DecodingError> {
        if n > 1 {
            let mut sizes = vec![0; 3 * n - 3];
            self.r.read_exact(sizes.as_mut_slice())?;

            for (i, s) in sizes.chunks(3).enumerate() {
                let size = { s }
                    .read_u24::<LittleEndian>()
                    .expect("Reading from &[u8] can't fail and the chunk is complete");

                let size = size as usize;
                let mut buf = vec![[0; 4]; size.div_ceil(4)];
                let bytes: &mut [u8] = buf.as_mut_slice().as_flattened_mut();
                self.r.read_exact(&mut bytes[..size])?;
                self.partitions[i].init(buf, size)?;
            }
        }

        let mut buf = Vec::new();
        self.r.read_to_end(&mut buf)?;
        let size = buf.len();
        let mut chunks = vec![[0; 4]; size.div_ceil(4)];
        chunks.as_mut_slice().as_flattened_mut()[..size].copy_from_slice(&buf);
        self.partitions[n - 1].init(chunks, size)?;

        Ok(())
    }

    fn read_quantization_indices(&mut self) -> Result<(), DecodingError> {
        fn dc_quant(index: i32) -> i16 {
            DC_QUANT[index.clamp(0, 127) as usize]
        }

        fn ac_quant(index: i32) -> i16 {
            AC_QUANT[index.clamp(0, 127) as usize]
        }

        let mut res = self.b.start_accumulated_result();

        let yac_abs = self.b.read_literal(7).or_accumulate(&mut res);
        let ydc_delta = self.b.read_optional_signed_value(4).or_accumulate(&mut res);
        let y2dc_delta = self.b.read_optional_signed_value(4).or_accumulate(&mut res);
        let y2ac_delta = self.b.read_optional_signed_value(4).or_accumulate(&mut res);
        let uvdc_delta = self.b.read_optional_signed_value(4).or_accumulate(&mut res);
        let uvac_delta = self.b.read_optional_signed_value(4).or_accumulate(&mut res);

        let n = if self.segments_enabled {
            MAX_SEGMENTS
        } else {
            1
        };
        for i in 0usize..n {
            let base = i32::from(if self.segments_enabled {
                if self.segment[i].delta_values {
                    i16::from(self.segment[i].quantizer_level) + i16::from(yac_abs)
                } else {
                    i16::from(self.segment[i].quantizer_level)
                }
            } else {
                i16::from(yac_abs)
            });

            self.segment[i].ydc = dc_quant(base + ydc_delta);
            self.segment[i].yac = ac_quant(base);

            self.segment[i].y2dc = dc_quant(base + y2dc_delta) * 2;
            // The intermediate result (max`284*155`) can be larger than the `i16` range.
            self.segment[i].y2ac = (i32::from(ac_quant(base + y2ac_delta)) * 155 / 100) as i16;

            self.segment[i].uvdc = dc_quant(base + uvdc_delta);
            self.segment[i].uvac = ac_quant(base + uvac_delta);

            if self.segment[i].y2ac < 8 {
                self.segment[i].y2ac = 8;
            }

            if self.segment[i].uvdc > 132 {
                self.segment[i].uvdc = 132;
            }
        }

        self.b.check(res, ())
    }

    fn read_loop_filter_adjustments(&mut self) -> Result<(), DecodingError> {
        let mut res = self.b.start_accumulated_result();

        if self.b.read_flag().or_accumulate(&mut res) {
            for i in 0usize..4 {
                self.ref_delta[i] = self.b.read_optional_signed_value(6).or_accumulate(&mut res);
            }

            for i in 0usize..4 {
                self.mode_delta[i] = self.b.read_optional_signed_value(6).or_accumulate(&mut res);
            }
        }

        self.b.check(res, ())
    }

    fn read_segment_updates(&mut self) -> Result<(), DecodingError> {
        let mut res = self.b.start_accumulated_result();

        // Section 9.3
        self.segments_update_map = self.b.read_flag().or_accumulate(&mut res);
        let update_segment_feature_data = self.b.read_flag().or_accumulate(&mut res);

        if update_segment_feature_data {
            let segment_feature_mode = self.b.read_flag().or_accumulate(&mut res);

            for i in 0usize..MAX_SEGMENTS {
                self.segment[i].delta_values = !segment_feature_mode;
            }

            for i in 0usize..MAX_SEGMENTS {
                self.segment[i].quantizer_level =
                    self.b.read_optional_signed_value(7).or_accumulate(&mut res) as i8;
            }

            for i in 0usize..MAX_SEGMENTS {
                self.segment[i].loopfilter_level =
                    self.b.read_optional_signed_value(6).or_accumulate(&mut res) as i8;
            }
        }

        if self.segments_update_map {
            for i in 0usize..3 {
                let update = self.b.read_flag().or_accumulate(&mut res);

                let prob = if update {
                    self.b.read_literal(8).or_accumulate(&mut res)
                } else {
                    255
                };
                self.segment_tree_nodes[i].prob = prob;
            }
        }

        self.b.check(res, ())
    }

    fn read_frame_header(&mut self) -> Result<(), DecodingError> {
        let tag = self.r.read_u24::<LittleEndian>()?;

        self.frame.keyframe = tag & 1 == 0;
        self.frame.version = ((tag >> 1) & 7) as u8;
        self.frame.for_display = (tag >> 4) & 1 != 0;

        let first_partition_size = tag >> 5;

        if self.frame.keyframe {
            let mut tag = [0u8; 3];
            self.r.read_exact(&mut tag)?;

            if tag != [0x9d, 0x01, 0x2a] {
                return Err(DecodingError::Vp8MagicInvalid(tag));
            }

            let w = self.r.read_u16::<LittleEndian>()?;
            let h = self.r.read_u16::<LittleEndian>()?;

            self.frame.width = w & 0x3FFF;
            self.frame.height = h & 0x3FFF;

            self.top = init_top_macroblocks(self.frame.width as usize);
            // Almost always the first macro block, except when non exists (i.e. `width == 0`)
            self.left = self.top.first().copied().unwrap_or_default();

            self.mbwidth = self.frame.width.div_ceil(16);
            self.mbheight = self.frame.height.div_ceil(16);

            self.frame.ybuf =
                vec![0u8; usize::from(self.mbwidth) * 16 * usize::from(self.mbheight) * 16];
            self.frame.ubuf =
                vec![0u8; usize::from(self.mbwidth) * 8 * usize::from(self.mbheight) * 8];
            self.frame.vbuf =
                vec![0u8; usize::from(self.mbwidth) * 8 * usize::from(self.mbheight) * 8];

            self.top_border_y = vec![127u8; self.frame.width as usize + 4 + 16];
            self.left_border_y = vec![129u8; 1 + 16];

            // 8 pixels per macroblock
            self.top_border_u = vec![127u8; 8 * self.mbwidth as usize];
            self.left_border_u = vec![129u8; 1 + 8];

            self.top_border_v = vec![127u8; 8 * self.mbwidth as usize];
            self.left_border_v = vec![129u8; 1 + 8];
        }

        let size = first_partition_size as usize;
        let mut buf = vec![[0; 4]; size.div_ceil(4)];
        let bytes: &mut [u8] = buf.as_mut_slice().as_flattened_mut();
        self.r.read_exact(&mut bytes[..size])?;

        // initialise binary decoder
        self.b.init(buf, size)?;

        let mut res = self.b.start_accumulated_result();
        if self.frame.keyframe {
            let color_space = self.b.read_literal(1).or_accumulate(&mut res);
            self.frame.pixel_type = self.b.read_literal(1).or_accumulate(&mut res);

            if color_space != 0 {
                return Err(DecodingError::ColorSpaceInvalid(color_space));
            }
        }

        self.segments_enabled = self.b.read_flag().or_accumulate(&mut res);
        if self.segments_enabled {
            self.read_segment_updates()?;
        }

        self.frame.filter_type = self.b.read_flag().or_accumulate(&mut res);
        self.frame.filter_level = self.b.read_literal(6).or_accumulate(&mut res);
        self.frame.sharpness_level = self.b.read_literal(3).or_accumulate(&mut res);

        self.loop_filter_adjustments_enabled = self.b.read_flag().or_accumulate(&mut res);
        if self.loop_filter_adjustments_enabled {
            self.read_loop_filter_adjustments()?;
        }

        let num_partitions = 1 << self.b.read_literal(2).or_accumulate(&mut res) as usize;
        self.b.check(res, ())?;

        self.num_partitions = num_partitions as u8;
        self.init_partitions(num_partitions)?;

        self.read_quantization_indices()?;

        if !self.frame.keyframe {
            // 9.7 refresh golden frame and altref frame
            // FIXME: support this?
            return Err(DecodingError::UnsupportedFeature(
                "Non-keyframe frames".to_owned(),
            ));
        }

        // Refresh entropy probs ?????
        let _ = self.b.read_literal(1);

        self.update_token_probabilities()?;

        let mut res = self.b.start_accumulated_result();
        let mb_no_skip_coeff = self.b.read_literal(1).or_accumulate(&mut res);
        self.prob_skip_false = if mb_no_skip_coeff == 1 {
            Some(self.b.read_literal(8).or_accumulate(&mut res))
        } else {
            None
        };
        self.b.check(res, ())?;

        if !self.frame.keyframe {
            // 9.10 remaining frame data
            self.prob_intra = 0;

            // FIXME: support this?
            return Err(DecodingError::UnsupportedFeature(
                "Non-keyframe frames".to_owned(),
            ));
        } else {
            // Reset motion vectors
        }

        Ok(())
    }

    fn read_macroblock_header(&mut self, mbx: usize) -> Result<MacroBlock, DecodingError> {
        let mut mb = MacroBlock::default();
        let mut res = self.b.start_accumulated_result();

        if self.segments_enabled && self.segments_update_map {
            mb.segmentid =
                (self.b.read_with_tree(&self.segment_tree_nodes)).or_accumulate(&mut res) as u8;
        };

        mb.coeffs_skipped = if let Some(prob) = self.prob_skip_false {
            self.b.read_bool(prob).or_accumulate(&mut res)
        } else {
            false
        };

        let inter_predicted = if !self.frame.keyframe {
            self.b.read_bool(self.prob_intra).or_accumulate(&mut res)
        } else {
            false
        };

        if inter_predicted {
            return Err(DecodingError::UnsupportedFeature(
                "VP8 inter-prediction".to_owned(),
            ));
        }

        if self.frame.keyframe {
            // intra prediction
            let luma = (self.b.read_with_tree(&KEYFRAME_YMODE_NODES)).or_accumulate(&mut res);
            mb.luma_mode =
                LumaMode::from_i8(luma).ok_or(DecodingError::LumaPredictionModeInvalid(luma))?;

            match mb.luma_mode.into_intra() {
                // `LumaMode::B` - This is predicted individually
                None => {
                    for y in 0usize..4 {
                        for x in 0usize..4 {
                            let top = self.top[mbx].bpred[12 + x];
                            let left = self.left.bpred[y];
                            let intra = self.b.read_with_tree(
                                &KEYFRAME_BPRED_MODE_NODES[top as usize][left as usize],
                            );
                            let intra = intra.or_accumulate(&mut res);
                            let bmode = IntraMode::from_i8(intra)
                                .ok_or(DecodingError::IntraPredictionModeInvalid(intra))?;
                            mb.bpred[x + y * 4] = bmode;

                            self.top[mbx].bpred[12 + x] = bmode;
                            self.left.bpred[y] = bmode;
                        }
                    }
                }
                Some(mode) => {
                    for i in 0usize..4 {
                        mb.bpred[12 + i] = mode;
                        self.left.bpred[i] = mode;
                    }
                }
            }

            let chroma = (self.b.read_with_tree(&KEYFRAME_UV_MODE_NODES)).or_accumulate(&mut res);
            mb.chroma_mode = ChromaMode::from_i8(chroma)
                .ok_or(DecodingError::ChromaPredictionModeInvalid(chroma))?;
        }

        self.top[mbx].chroma_mode = mb.chroma_mode;
        self.top[mbx].luma_mode = mb.luma_mode;
        self.top[mbx].bpred = mb.bpred;

        self.b.check(res, mb)
    }

    fn intra_predict_luma(&mut self, mbx: usize, mby: usize, mb: &MacroBlock, resdata: &[i32]) {
        let stride = 1usize + 16 + 4;
        let mw = self.mbwidth as usize;
        let mut ws = create_border_luma(mbx, mby, mw, &self.top_border_y, &self.left_border_y);

        match mb.luma_mode {
            LumaMode::V => predict_vpred(&mut ws, 16, 1, 1, stride),
            LumaMode::H => predict_hpred(&mut ws, 16, 1, 1, stride),
            LumaMode::TM => predict_tmpred(&mut ws, 16, 1, 1, stride),
            LumaMode::DC => predict_dcpred(&mut ws, 16, stride, mby != 0, mbx != 0),
            LumaMode::B => predict_4x4(&mut ws, stride, &mb.bpred, resdata),
        }

        if mb.luma_mode != LumaMode::B {
            for y in 0usize..4 {
                for x in 0usize..4 {
                    let i = x + y * 4;
                    // Create a reference to a [i32; 16] array for add_residue (slices of size 16 do not work).
                    let rb: &[i32; 16] = resdata[i * 16..][..16].try_into().unwrap();
                    let y0 = 1 + y * 4;
                    let x0 = 1 + x * 4;

                    add_residue(&mut ws, rb, y0, x0, stride);
                }
            }
        }

        self.left_border_y[0] = ws[16];

        for (i, left) in self.left_border_y[1..][..16].iter_mut().enumerate() {
            *left = ws[(i + 1) * stride + 16];
        }

        for (top, &w) in self.top_border_y[mbx * 16..][..16]
            .iter_mut()
            .zip(&ws[16 * stride + 1..][..16])
        {
            *top = w;
        }

        for y in 0usize..16 {
            for (ybuf, &ws) in self.frame.ybuf[(mby * 16 + y) * mw * 16 + mbx * 16..][..16]
                .iter_mut()
                .zip(ws[(1 + y) * stride + 1..][..16].iter())
            {
                *ybuf = ws;
            }
        }
    }

    fn intra_predict_chroma(&mut self, mbx: usize, mby: usize, mb: &MacroBlock, resdata: &[i32]) {
        let stride = 1usize + 8;

        let mw = self.mbwidth as usize;

        //8x8 with left top border of 1
        let mut uws = create_border_chroma(mbx, mby, &self.top_border_u, &self.left_border_u);
        let mut vws = create_border_chroma(mbx, mby, &self.top_border_v, &self.left_border_v);

        match mb.chroma_mode {
            ChromaMode::DC => {
                predict_dcpred(&mut uws, 8, stride, mby != 0, mbx != 0);
                predict_dcpred(&mut vws, 8, stride, mby != 0, mbx != 0);
            }
            ChromaMode::V => {
                predict_vpred(&mut uws, 8, 1, 1, stride);
                predict_vpred(&mut vws, 8, 1, 1, stride);
            }
            ChromaMode::H => {
                predict_hpred(&mut uws, 8, 1, 1, stride);
                predict_hpred(&mut vws, 8, 1, 1, stride);
            }
            ChromaMode::TM => {
                predict_tmpred(&mut uws, 8, 1, 1, stride);
                predict_tmpred(&mut vws, 8, 1, 1, stride);
            }
        }

        for y in 0usize..2 {
            for x in 0usize..2 {
                let i = x + y * 2;
                let urb: &[i32; 16] = resdata[16 * 16 + i * 16..][..16].try_into().unwrap();

                let y0 = 1 + y * 4;
                let x0 = 1 + x * 4;
                add_residue(&mut uws, urb, y0, x0, stride);

                let vrb: &[i32; 16] = resdata[20 * 16 + i * 16..][..16].try_into().unwrap();

                add_residue(&mut vws, vrb, y0, x0, stride);
            }
        }

        set_chroma_border(&mut self.left_border_u, &mut self.top_border_u, &uws, mbx);
        set_chroma_border(&mut self.left_border_v, &mut self.top_border_v, &vws, mbx);

        for y in 0usize..8 {
            let uv_buf_index = (mby * 8 + y) * mw * 8 + mbx * 8;
            let ws_index = (1 + y) * stride + 1;

            for (((ub, vb), &uw), &vw) in self.frame.ubuf[uv_buf_index..][..8]
                .iter_mut()
                .zip(self.frame.vbuf[uv_buf_index..][..8].iter_mut())
                .zip(uws[ws_index..][..8].iter())
                .zip(vws[ws_index..][..8].iter())
            {
                *ub = uw;
                *vb = vw;
            }
        }
    }

    fn read_coefficients(
        &mut self,
        block: &mut [i32; 16],
        p: usize,
        plane: usize,
        complexity: usize,
        dcq: i16,
        acq: i16,
    ) -> Result<bool, DecodingError> {
        // perform bounds checks once up front,
        // so that the compiler doesn't have to insert them in the hot loop below
        assert!(complexity <= 2);

        let first = if plane == 0 { 1usize } else { 0usize };
        let probs = &self.token_probs[plane];
        let decoder = &mut self.partitions[p];

        let mut res = decoder.start_accumulated_result();

        let mut complexity = complexity;
        let mut has_coefficients = false;
        let mut skip = false;

        for i in first..16usize {
            let band = COEFF_BANDS[i] as usize;
            let tree = &probs[band][complexity];

            let token = decoder
                .read_with_tree_with_first_node(tree, tree[skip as usize])
                .or_accumulate(&mut res);

            let mut abs_value = i32::from(match token {
                DCT_EOB => break,

                DCT_0 => {
                    skip = true;
                    has_coefficients = true;
                    complexity = 0;
                    continue;
                }

                literal @ DCT_1..=DCT_4 => i16::from(literal),

                category @ DCT_CAT1..=DCT_CAT6 => {
                    let probs = PROB_DCT_CAT[(category - DCT_CAT1) as usize];

                    let mut extra = 0i16;

                    for t in probs.iter().copied() {
                        if t == 0 {
                            break;
                        }
                        let b = decoder.read_bool(t).or_accumulate(&mut res);
                        extra = extra + extra + i16::from(b);
                    }

                    i16::from(DCT_CAT_BASE[(category - DCT_CAT1) as usize]) + extra
                }

                c => panic!("unknown token: {c}"),
            });

            skip = false;

            complexity = if abs_value == 0 {
                0
            } else if abs_value == 1 {
                1
            } else {
                2
            };

            if decoder.read_flag().or_accumulate(&mut res) {
                abs_value = -abs_value;
            }

            let zigzag = ZIGZAG[i] as usize;
            block[zigzag] = abs_value * i32::from(if zigzag > 0 { acq } else { dcq });

            has_coefficients = true;
        }

        decoder.check(res, has_coefficients)
    }

    fn read_residual_data(
        &mut self,
        mb: &mut MacroBlock,
        mbx: usize,
        p: usize,
    ) -> Result<[i32; 384], DecodingError> {
        let sindex = mb.segmentid as usize;
        let mut blocks = [0i32; 384];
        let mut plane = if mb.luma_mode == LumaMode::B { 3 } else { 1 };

        if plane == 1 {
            let complexity = self.top[mbx].complexity[0] + self.left.complexity[0];
            let mut block = [0i32; 16];
            let dcq = self.segment[sindex].y2dc;
            let acq = self.segment[sindex].y2ac;
            let n = self.read_coefficients(&mut block, p, plane, complexity as usize, dcq, acq)?;

            self.left.complexity[0] = if n { 1 } else { 0 };
            self.top[mbx].complexity[0] = if n { 1 } else { 0 };

            transform::iwht4x4(&mut block);

            for k in 0usize..16 {
                blocks[16 * k] = block[k];
            }

            plane = 0;
        }

        for y in 0usize..4 {
            let mut left = self.left.complexity[y + 1];
            for x in 0usize..4 {
                let i = x + y * 4;
                let block = &mut blocks[i * 16..][..16];
                let block: &mut [i32; 16] = block.try_into().unwrap();

                let complexity = self.top[mbx].complexity[x + 1] + left;
                let dcq = self.segment[sindex].ydc;
                let acq = self.segment[sindex].yac;

                let n = self.read_coefficients(block, p, plane, complexity as usize, dcq, acq)?;

                if block[0] != 0 || n {
                    mb.non_zero_dct = true;
                    transform::idct4x4(block);
                }

                left = if n { 1 } else { 0 };
                self.top[mbx].complexity[x + 1] = if n { 1 } else { 0 };
            }

            self.left.complexity[y + 1] = left;
        }

        plane = 2;

        for &j in &[5usize, 7usize] {
            for y in 0usize..2 {
                let mut left = self.left.complexity[y + j];

                for x in 0usize..2 {
                    let i = x + y * 2 + if j == 5 { 16 } else { 20 };
                    let block = &mut blocks[i * 16..][..16];
                    let block: &mut [i32; 16] = block.try_into().unwrap();

                    let complexity = self.top[mbx].complexity[x + j] + left;
                    let dcq = self.segment[sindex].uvdc;
                    let acq = self.segment[sindex].uvac;

                    let n =
                        self.read_coefficients(block, p, plane, complexity as usize, dcq, acq)?;
                    if block[0] != 0 || n {
                        mb.non_zero_dct = true;
                        transform::idct4x4(block);
                    }

                    left = if n { 1 } else { 0 };
                    self.top[mbx].complexity[x + j] = if n { 1 } else { 0 };
                }

                self.left.complexity[y + j] = left;
            }
        }

        Ok(blocks)
    }

    /// Does loop filtering on the macroblock
    fn loop_filter(&mut self, mbx: usize, mby: usize, mb: &MacroBlock) {
        let luma_w = self.mbwidth as usize * 16;
        let chroma_w = self.mbwidth as usize * 8;

        let (filter_level, interior_limit, hev_threshold) = self.calculate_filter_parameters(mb);

        if filter_level > 0 {
            let mbedge_limit = (filter_level + 2) * 2 + interior_limit;
            let sub_bedge_limit = (filter_level * 2) + interior_limit;

            // we skip subblock filtering if the coding mode isn't B_PRED and there's no DCT coefficient coded
            let do_subblock_filtering =
                mb.luma_mode == LumaMode::B || (!mb.coeffs_skipped && mb.non_zero_dct);

            //filter across left of macroblock
            if mbx > 0 {
                //simple loop filtering
                if self.frame.filter_type {
                    for y in 0usize..16 {
                        let y0 = mby * 16 + y;
                        let x0 = mbx * 16;

                        loop_filter::simple_segment(
                            mbedge_limit,
                            &mut self.frame.ybuf[..],
                            y0 * luma_w + x0,
                            1,
                        );
                    }
                } else {
                    for y in 0usize..16 {
                        let y0 = mby * 16 + y;
                        let x0 = mbx * 16;

                        loop_filter::macroblock_filter(
                            hev_threshold,
                            interior_limit,
                            mbedge_limit,
                            &mut self.frame.ybuf[..],
                            y0 * luma_w + x0,
                            1,
                        );
                    }

                    for y in 0usize..8 {
                        let y0 = mby * 8 + y;
                        let x0 = mbx * 8;

                        loop_filter::macroblock_filter(
                            hev_threshold,
                            interior_limit,
                            mbedge_limit,
                            &mut self.frame.ubuf[..],
                            y0 * chroma_w + x0,
                            1,
                        );
                        loop_filter::macroblock_filter(
                            hev_threshold,
                            interior_limit,
                            mbedge_limit,
                            &mut self.frame.vbuf[..],
                            y0 * chroma_w + x0,
                            1,
                        );
                    }
                }
            }

            //filter across vertical subblocks in macroblock
            if do_subblock_filtering {
                if self.frame.filter_type {
                    for x in (4usize..16 - 1).step_by(4) {
                        for y in 0..16 {
                            let y0 = mby * 16 + y;
                            let x0 = mbx * 16 + x;

                            loop_filter::simple_segment(
                                sub_bedge_limit,
                                &mut self.frame.ybuf[..],
                                y0 * luma_w + x0,
                                1,
                            );
                        }
                    }
                } else {
                    for x in (4usize..16 - 3).step_by(4) {
                        for y in 0..16 {
                            let y0 = mby * 16 + y;
                            let x0 = mbx * 16 + x;

                            loop_filter::subblock_filter(
                                hev_threshold,
                                interior_limit,
                                sub_bedge_limit,
                                &mut self.frame.ybuf[..],
                                y0 * luma_w + x0,
                                1,
                            );
                        }
                    }

                    for y in 0usize..8 {
                        let y0 = mby * 8 + y;
                        let x0 = mbx * 8 + 4;

                        loop_filter::subblock_filter(
                            hev_threshold,
                            interior_limit,
                            sub_bedge_limit,
                            &mut self.frame.ubuf[..],
                            y0 * chroma_w + x0,
                            1,
                        );

                        loop_filter::subblock_filter(
                            hev_threshold,
                            interior_limit,
                            sub_bedge_limit,
                            &mut self.frame.vbuf[..],
                            y0 * chroma_w + x0,
                            1,
                        );
                    }
                }
            }

            //filter across top of macroblock
            if mby > 0 {
                if self.frame.filter_type {
                    for x in 0usize..16 {
                        let y0 = mby * 16;
                        let x0 = mbx * 16 + x;

                        loop_filter::simple_segment(
                            mbedge_limit,
                            &mut self.frame.ybuf[..],
                            y0 * luma_w + x0,
                            luma_w,
                        );
                    }
                } else {
                    //if bottom macroblock, can only filter if there is 3 pixels below
                    for x in 0usize..16 {
                        let y0 = mby * 16;
                        let x0 = mbx * 16 + x;

                        loop_filter::macroblock_filter(
                            hev_threshold,
                            interior_limit,
                            mbedge_limit,
                            &mut self.frame.ybuf[..],
                            y0 * luma_w + x0,
                            luma_w,
                        );
                    }

                    for x in 0usize..8 {
                        let y0 = mby * 8;
                        let x0 = mbx * 8 + x;

                        loop_filter::macroblock_filter(
                            hev_threshold,
                            interior_limit,
                            mbedge_limit,
                            &mut self.frame.ubuf[..],
                            y0 * chroma_w + x0,
                            chroma_w,
                        );
                        loop_filter::macroblock_filter(
                            hev_threshold,
                            interior_limit,
                            mbedge_limit,
                            &mut self.frame.vbuf[..],
                            y0 * chroma_w + x0,
                            chroma_w,
                        );
                    }
                }
            }

            //filter across horizontal subblock edges within the macroblock
            if do_subblock_filtering {
                if self.frame.filter_type {
                    for y in (4usize..16 - 1).step_by(4) {
                        for x in 0..16 {
                            let y0 = mby * 16 + y;
                            let x0 = mbx * 16 + x;

                            loop_filter::simple_segment(
                                sub_bedge_limit,
                                &mut self.frame.ybuf[..],
                                y0 * luma_w + x0,
                                luma_w,
                            );
                        }
                    }
                } else {
                    for y in (4usize..16 - 3).step_by(4) {
                        for x in 0..16 {
                            let y0 = mby * 16 + y;
                            let x0 = mbx * 16 + x;

                            loop_filter::subblock_filter(
                                hev_threshold,
                                interior_limit,
                                sub_bedge_limit,
                                &mut self.frame.ybuf[..],
                                y0 * luma_w + x0,
                                luma_w,
                            );
                        }
                    }

                    for x in 0..8 {
                        let y0 = mby * 8 + 4;
                        let x0 = mbx * 8 + x;

                        loop_filter::subblock_filter(
                            hev_threshold,
                            interior_limit,
                            sub_bedge_limit,
                            &mut self.frame.ubuf[..],
                            y0 * chroma_w + x0,
                            chroma_w,
                        );

                        loop_filter::subblock_filter(
                            hev_threshold,
                            interior_limit,
                            sub_bedge_limit,
                            &mut self.frame.vbuf[..],
                            y0 * chroma_w + x0,
                            chroma_w,
                        );
                    }
                }
            }
        }
    }

    //return values are the filter level, interior limit and hev threshold
    fn calculate_filter_parameters(&self, macroblock: &MacroBlock) -> (u8, u8, u8) {
        let segment = self.segment[macroblock.segmentid as usize];
        let mut filter_level = i32::from(self.frame.filter_level);

        // if frame level filter level is 0, we must skip loop filter
        if filter_level == 0 {
            return (0, 0, 0);
        }

        if self.segments_enabled {
            if segment.delta_values {
                filter_level += i32::from(segment.loopfilter_level);
            } else {
                filter_level = i32::from(segment.loopfilter_level);
            }
        }

        filter_level = filter_level.clamp(0, 63);

        if self.loop_filter_adjustments_enabled {
            filter_level += self.ref_delta[0];
            if macroblock.luma_mode == LumaMode::B {
                filter_level += self.mode_delta[0];
            }
        }

        let filter_level = filter_level.clamp(0, 63) as u8;

        //interior limit
        let mut interior_limit = filter_level;

        if self.frame.sharpness_level > 0 {
            interior_limit >>= if self.frame.sharpness_level > 4 { 2 } else { 1 };

            if interior_limit > 9 - self.frame.sharpness_level {
                interior_limit = 9 - self.frame.sharpness_level;
            }
        }

        if interior_limit == 0 {
            interior_limit = 1;
        }

        //high edge variance threshold
        let mut hev_threshold = 0;

        #[allow(clippy::collapsible_else_if)]
        if self.frame.keyframe {
            if filter_level >= 40 {
                hev_threshold = 2;
            } else if filter_level >= 15 {
                hev_threshold = 1;
            }
        } else {
            if filter_level >= 40 {
                hev_threshold = 3;
            } else if filter_level >= 20 {
                hev_threshold = 2;
            } else if filter_level >= 15 {
                hev_threshold = 1;
            }
        }

        (filter_level, interior_limit, hev_threshold)
    }

    /// Decodes the current frame
    pub fn decode_frame(r: R) -> Result<Frame, DecodingError> {
        let decoder = Self::new(r);
        decoder.decode_frame_()
    }

    fn decode_frame_(mut self) -> Result<Frame, DecodingError> {
        self.read_frame_header()?;

        for mby in 0..self.mbheight as usize {
            let p = mby % self.num_partitions as usize;
            self.left = MacroBlock::default();

            for mbx in 0..self.mbwidth as usize {
                let mut mb = self.read_macroblock_header(mbx)?;
                let blocks = if !mb.coeffs_skipped {
                    self.read_residual_data(&mut mb, mbx, p)?
                } else {
                    if mb.luma_mode != LumaMode::B {
                        self.left.complexity[0] = 0;
                        self.top[mbx].complexity[0] = 0;
                    }

                    for i in 1usize..9 {
                        self.left.complexity[i] = 0;
                        self.top[mbx].complexity[i] = 0;
                    }

                    [0i32; 384]
                };

                self.intra_predict_luma(mbx, mby, &mb, &blocks);
                self.intra_predict_chroma(mbx, mby, &mb, &blocks);

                self.macroblocks.push(mb);
            }

            self.left_border_y = vec![129u8; 1 + 16];
            self.left_border_u = vec![129u8; 1 + 8];
            self.left_border_v = vec![129u8; 1 + 8];
        }

        //do loop filtering
        for mby in 0..self.mbheight as usize {
            for mbx in 0..self.mbwidth as usize {
                let mb = self.macroblocks[mby * self.mbwidth as usize + mbx];
                self.loop_filter(mbx, mby, &mb);
            }
        }

        Ok(self.frame)
    }
}

impl LumaMode {
    const fn from_i8(val: i8) -> Option<Self> {
        Some(match val {
            DC_PRED => Self::DC,
            V_PRED => Self::V,
            H_PRED => Self::H,
            TM_PRED => Self::TM,
            B_PRED => Self::B,
            _ => return None,
        })
    }

    const fn into_intra(self) -> Option<IntraMode> {
        Some(match self {
            Self::DC => IntraMode::DC,
            Self::V => IntraMode::VE,
            Self::H => IntraMode::HE,
            Self::TM => IntraMode::TM,
            Self::B => return None,
        })
    }
}

impl ChromaMode {
    const fn from_i8(val: i8) -> Option<Self> {
        Some(match val {
            DC_PRED => Self::DC,
            V_PRED => Self::V,
            H_PRED => Self::H,
            TM_PRED => Self::TM,
            _ => return None,
        })
    }
}

impl IntraMode {
    const fn from_i8(val: i8) -> Option<Self> {
        Some(match val {
            B_DC_PRED => Self::DC,
            B_TM_PRED => Self::TM,
            B_VE_PRED => Self::VE,
            B_HE_PRED => Self::HE,
            B_LD_PRED => Self::LD,
            B_RD_PRED => Self::RD,
            B_VR_PRED => Self::VR,
            B_VL_PRED => Self::VL,
            B_HD_PRED => Self::HD,
            B_HU_PRED => Self::HU,
            _ => return None,
        })
    }
}

fn init_top_macroblocks(width: usize) -> Vec<MacroBlock> {
    let mb_width = width.div_ceil(16);

    let mb = MacroBlock {
        // Section 11.3 #3
        bpred: [IntraMode::DC; 16],
        luma_mode: LumaMode::DC,
        ..MacroBlock::default()
    };

    vec![mb; mb_width]
}

fn create_border_luma(mbx: usize, mby: usize, mbw: usize, top: &[u8], left: &[u8]) -> [u8; 357] {
    let stride = 1usize + 16 + 4;
    let mut ws = [0u8; (1 + 16) * (1 + 16 + 4)];

    // A
    {
        let above = &mut ws[1..stride];
        if mby == 0 {
            for above in above.iter_mut() {
                *above = 127;
            }
        } else {
            for (above, &top) in above[..16].iter_mut().zip(&top[mbx * 16..]) {
                *above = top;
            }

            if mbx == mbw - 1 {
                for above in &mut above[16..] {
                    *above = top[mbx * 16 + 15];
                }
            } else {
                for (above, &top) in above[16..].iter_mut().zip(&top[mbx * 16 + 16..]) {
                    *above = top;
                }
            }
        }
    }

    for i in 17usize..stride {
        ws[4 * stride + i] = ws[i];
        ws[8 * stride + i] = ws[i];
        ws[12 * stride + i] = ws[i];
    }

    // L
    if mbx == 0 {
        for i in 0usize..16 {
            ws[(i + 1) * stride] = 129;
        }
    } else {
        for (i, &left) in (0usize..16).zip(&left[1..]) {
            ws[(i + 1) * stride] = left;
        }
    }

    // P
    ws[0] = if mby == 0 {
        127
    } else if mbx == 0 {
        129
    } else {
        left[0]
    };

    ws
}

const CHROMA_BLOCK_SIZE: usize = (8 + 1) * (8 + 1);
// creates the left and top border for chroma prediction
fn create_border_chroma(
    mbx: usize,
    mby: usize,
    top: &[u8],
    left: &[u8],
) -> [u8; CHROMA_BLOCK_SIZE] {
    let stride: usize = 1usize + 8;
    let mut chroma_block = [0u8; CHROMA_BLOCK_SIZE];

    // above
    {
        let above = &mut chroma_block[1..stride];
        if mby == 0 {
            for above in above.iter_mut() {
                *above = 127;
            }
        } else {
            for (above, &top) in above.iter_mut().zip(&top[mbx * 8..]) {
                *above = top;
            }
        }
    }

    // left
    if mbx == 0 {
        for y in 0usize..8 {
            chroma_block[(y + 1) * stride] = 129;
        }
    } else {
        for (y, &left) in (0usize..8).zip(&left[1..]) {
            chroma_block[(y + 1) * stride] = left;
        }
    }

    chroma_block[0] = if mby == 0 {
        127
    } else if mbx == 0 {
        129
    } else {
        left[0]
    };

    chroma_block
}

// set border
fn set_chroma_border(
    left_border: &mut [u8],
    top_border: &mut [u8],
    chroma_block: &[u8],
    mbx: usize,
) {
    let stride = 1usize + 8;
    // top left is top right of previous chroma block
    left_border[0] = chroma_block[8];

    // left border
    for (i, left) in left_border[1..][..8].iter_mut().enumerate() {
        *left = chroma_block[(i + 1) * stride + 8];
    }

    for (top, &w) in top_border[mbx * 8..][..8]
        .iter_mut()
        .zip(&chroma_block[8 * stride + 1..][..8])
    {
        *top = w;
    }
}

fn avg3(left: u8, this: u8, right: u8) -> u8 {
    let avg = (u16::from(left) + 2 * u16::from(this) + u16::from(right) + 2) >> 2;
    avg as u8
}

fn avg2(this: u8, right: u8) -> u8 {
    let avg = (u16::from(this) + u16::from(right) + 1) >> 1;
    avg as u8
}

// Only 16 elements from rblock are used to add residue, so it is restricted to 16 elements
// to enable SIMD and other optimizations.
//
// Clippy suggests the clamp method, but it seems to optimize worse as of rustc 1.82.0 nightly.
#[allow(clippy::manual_clamp)]
fn add_residue(pblock: &mut [u8], rblock: &[i32; 16], y0: usize, x0: usize, stride: usize) {
    let mut pos = y0 * stride + x0;
    for row in rblock.chunks(4) {
        for (p, &a) in pblock[pos..][..4].iter_mut().zip(row.iter()) {
            *p = (a + i32::from(*p)).max(0).min(255) as u8;
        }
        pos += stride;
    }
}

fn predict_4x4(ws: &mut [u8], stride: usize, modes: &[IntraMode], resdata: &[i32]) {
    for sby in 0usize..4 {
        for sbx in 0usize..4 {
            let i = sbx + sby * 4;
            let y0 = sby * 4 + 1;
            let x0 = sbx * 4 + 1;

            match modes[i] {
                IntraMode::TM => predict_tmpred(ws, 4, x0, y0, stride),
                IntraMode::VE => predict_bvepred(ws, x0, y0, stride),
                IntraMode::HE => predict_bhepred(ws, x0, y0, stride),
                IntraMode::DC => predict_bdcpred(ws, x0, y0, stride),
                IntraMode::LD => predict_bldpred(ws, x0, y0, stride),
                IntraMode::RD => predict_brdpred(ws, x0, y0, stride),
                IntraMode::VR => predict_bvrpred(ws, x0, y0, stride),
                IntraMode::VL => predict_bvlpred(ws, x0, y0, stride),
                IntraMode::HD => predict_bhdpred(ws, x0, y0, stride),
                IntraMode::HU => predict_bhupred(ws, x0, y0, stride),
            }

            let rb: &[i32; 16] = resdata[i * 16..][..16].try_into().unwrap();
            add_residue(ws, rb, y0, x0, stride);
        }
    }
}

fn predict_vpred(a: &mut [u8], size: usize, x0: usize, y0: usize, stride: usize) {
    // This pass copies the top row to the rows below it.
    let (above, curr) = a.split_at_mut(stride * y0);
    let above_slice = &above[x0..];

    for curr_chunk in curr.chunks_exact_mut(stride).take(size) {
        for (curr, &above) in curr_chunk[1..].iter_mut().zip(above_slice) {
            *curr = above;
        }
    }
}

fn predict_hpred(a: &mut [u8], size: usize, x0: usize, y0: usize, stride: usize) {
    // This pass copies the first value of a row to the values right of it.
    for chunk in a.chunks_exact_mut(stride).skip(y0).take(size) {
        let left = chunk[x0 - 1];
        chunk[x0..].iter_mut().for_each(|a| *a = left);
    }
}

fn predict_dcpred(a: &mut [u8], size: usize, stride: usize, above: bool, left: bool) {
    let mut sum = 0;
    let mut shf = if size == 8 { 2 } else { 3 };

    if left {
        for y in 0usize..size {
            sum += u32::from(a[(y + 1) * stride]);
        }

        shf += 1;
    }

    if above {
        sum += a[1..=size].iter().fold(0, |acc, &x| acc + u32::from(x));

        shf += 1;
    }

    let dcval = if !left && !above {
        128
    } else {
        (sum + (1 << (shf - 1))) >> shf
    };

    for y in 0usize..size {
        a[1 + stride * (y + 1)..][..size]
            .iter_mut()
            .for_each(|a| *a = dcval as u8);
    }
}

// Clippy suggests the clamp method, but it seems to optimize worse as of rustc 1.82.0 nightly.
#[allow(clippy::manual_clamp)]
fn predict_tmpred(a: &mut [u8], size: usize, x0: usize, y0: usize, stride: usize) {
    // The formula for tmpred is:
    // X_ij = L_i + A_j - P (i, j=0, 1, 2, 3)
    //
    // |-----|-----|-----|-----|-----|
    // | P   | A0  | A1  | A2  | A3  |
    // |-----|-----|-----|-----|-----|
    // | L0  | X00 | X01 | X02 | X03 |
    // |-----|-----|-----|-----|-----|
    // | L1  | X10 | X11 | X12 | X13 |
    // |-----|-----|-----|-----|-----|
    // | L2  | X20 | X21 | X22 | X23 |
    // |-----|-----|-----|-----|-----|
    // | L3  | X30 | X31 | X32 | X33 |
    // |-----|-----|-----|-----|-----|
    // Diagram from p. 52 of RFC 6386

    // Split at L0
    let (above, x_block) = a.split_at_mut(y0 * stride + (x0 - 1));
    let p = i32::from(above[(y0 - 1) * stride + x0 - 1]);
    let above_slice = &above[(y0 - 1) * stride + x0..];

    for y in 0usize..size {
        let left_minus_p = i32::from(x_block[y * stride]) - p;

        // Add 1 to skip over L0 byte
        x_block[y * stride + 1..][..size]
            .iter_mut()
            .zip(above_slice)
            .for_each(|(cur, &abv)| *cur = (left_minus_p + i32::from(abv)).max(0).min(255) as u8);
    }
}

fn predict_bdcpred(a: &mut [u8], x0: usize, y0: usize, stride: usize) {
    let mut v = 4;

    a[(y0 - 1) * stride + x0..][..4]
        .iter()
        .for_each(|&a| v += u32::from(a));

    for i in 0usize..4 {
        v += u32::from(a[(y0 + i) * stride + x0 - 1]);
    }

    v >>= 3;
    for chunk in a.chunks_exact_mut(stride).skip(y0).take(4) {
        for ch in &mut chunk[x0..][..4] {
            *ch = v as u8;
        }
    }
}

fn topleft_pixel(a: &[u8], x0: usize, y0: usize, stride: usize) -> u8 {
    a[(y0 - 1) * stride + x0 - 1]
}

fn top_pixels(a: &[u8], x0: usize, y0: usize, stride: usize) -> (u8, u8, u8, u8, u8, u8, u8, u8) {
    let pos = (y0 - 1) * stride + x0;
    let a_slice = &a[pos..pos + 8];
    let a0 = a_slice[0];
    let a1 = a_slice[1];
    let a2 = a_slice[2];
    let a3 = a_slice[3];
    let a4 = a_slice[4];
    let a5 = a_slice[5];
    let a6 = a_slice[6];
    let a7 = a_slice[7];

    (a0, a1, a2, a3, a4, a5, a6, a7)
}

fn left_pixels(a: &[u8], x0: usize, y0: usize, stride: usize) -> (u8, u8, u8, u8) {
    let l0 = a[y0 * stride + x0 - 1];
    let l1 = a[(y0 + 1) * stride + x0 - 1];
    let l2 = a[(y0 + 2) * stride + x0 - 1];
    let l3 = a[(y0 + 3) * stride + x0 - 1];

    (l0, l1, l2, l3)
}

fn edge_pixels(
    a: &[u8],
    x0: usize,
    y0: usize,
    stride: usize,
) -> (u8, u8, u8, u8, u8, u8, u8, u8, u8) {
    let pos = (y0 - 1) * stride + x0 - 1;
    let a_slice = &a[pos..=pos + 4];
    let e0 = a[pos + 4 * stride];
    let e1 = a[pos + 3 * stride];
    let e2 = a[pos + 2 * stride];
    let e3 = a[pos + stride];
    let e4 = a_slice[0];
    let e5 = a_slice[1];
    let e6 = a_slice[2];
    let e7 = a_slice[3];
    let e8 = a_slice[4];

    (e0, e1, e2, e3, e4, e5, e6, e7, e8)
}

fn predict_bvepred(a: &mut [u8], x0: usize, y0: usize, stride: usize) {
    let p = topleft_pixel(a, x0, y0, stride);
    let (a0, a1, a2, a3, a4, ..) = top_pixels(a, x0, y0, stride);
    let avg_1 = avg3(p, a0, a1);
    let avg_2 = avg3(a0, a1, a2);
    let avg_3 = avg3(a1, a2, a3);
    let avg_4 = avg3(a2, a3, a4);

    let avg = [avg_1, avg_2, avg_3, avg_4];

    let mut pos = y0 * stride + x0;
    for _ in 0..4 {
        a[pos..=pos + 3].copy_from_slice(&avg);
        pos += stride;
    }
}

fn predict_bhepred(a: &mut [u8], x0: usize, y0: usize, stride: usize) {
    let p = topleft_pixel(a, x0, y0, stride);
    let (l0, l1, l2, l3) = left_pixels(a, x0, y0, stride);

    let avgs = [
        avg3(p, l0, l1),
        avg3(l0, l1, l2),
        avg3(l1, l2, l3),
        avg3(l2, l3, l3),
    ];

    let mut pos = y0 * stride + x0;
    for avg in avgs {
        for a_p in &mut a[pos..=pos + 3] {
            *a_p = avg;
        }
        pos += stride;
    }
}

fn predict_bldpred(a: &mut [u8], x0: usize, y0: usize, stride: usize) {
    let (a0, a1, a2, a3, a4, a5, a6, a7) = top_pixels(a, x0, y0, stride);

    let avgs = [
        avg3(a0, a1, a2),
        avg3(a1, a2, a3),
        avg3(a2, a3, a4),
        avg3(a3, a4, a5),
        avg3(a4, a5, a6),
        avg3(a5, a6, a7),
        avg3(a6, a7, a7),
    ];

    let mut pos = y0 * stride + x0;

    for i in 0..4 {
        a[pos..=pos + 3].copy_from_slice(&avgs[i..=i + 3]);
        pos += stride;
    }
}

fn predict_brdpred(a: &mut [u8], x0: usize, y0: usize, stride: usize) {
    let (e0, e1, e2, e3, e4, e5, e6, e7, e8) = edge_pixels(a, x0, y0, stride);

    let avgs = [
        avg3(e0, e1, e2),
        avg3(e1, e2, e3),
        avg3(e2, e3, e4),
        avg3(e3, e4, e5),
        avg3(e4, e5, e6),
        avg3(e5, e6, e7),
        avg3(e6, e7, e8),
    ];
    let mut pos = y0 * stride + x0;

    for i in 0..4 {
        a[pos..=pos + 3].copy_from_slice(&avgs[3 - i..7 - i]);
        pos += stride;
    }
}

fn predict_bvrpred(a: &mut [u8], x0: usize, y0: usize, stride: usize) {
    let (_, e1, e2, e3, e4, e5, e6, e7, e8) = edge_pixels(a, x0, y0, stride);

    a[(y0 + 3) * stride + x0] = avg3(e1, e2, e3);
    a[(y0 + 2) * stride + x0] = avg3(e2, e3, e4);
    a[(y0 + 3) * stride + x0 + 1] = avg3(e3, e4, e5);
    a[(y0 + 1) * stride + x0] = avg3(e3, e4, e5);
    a[(y0 + 2) * stride + x0 + 1] = avg2(e4, e5);
    a[y0 * stride + x0] = avg2(e4, e5);
    a[(y0 + 3) * stride + x0 + 2] = avg3(e4, e5, e6);
    a[(y0 + 1) * stride + x0 + 1] = avg3(e4, e5, e6);
    a[(y0 + 2) * stride + x0 + 2] = avg2(e5, e6);
    a[y0 * stride + x0 + 1] = avg2(e5, e6);
    a[(y0 + 3) * stride + x0 + 3] = avg3(e5, e6, e7);
    a[(y0 + 1) * stride + x0 + 2] = avg3(e5, e6, e7);
    a[(y0 + 2) * stride + x0 + 3] = avg2(e6, e7);
    a[y0 * stride + x0 + 2] = avg2(e6, e7);
    a[(y0 + 1) * stride + x0 + 3] = avg3(e6, e7, e8);
    a[y0 * stride + x0 + 3] = avg2(e7, e8);
}

fn predict_bvlpred(a: &mut [u8], x0: usize, y0: usize, stride: usize) {
    let (a0, a1, a2, a3, a4, a5, a6, a7) = top_pixels(a, x0, y0, stride);

    a[y0 * stride + x0] = avg2(a0, a1);
    a[(y0 + 1) * stride + x0] = avg3(a0, a1, a2);
    a[(y0 + 2) * stride + x0] = avg2(a1, a2);
    a[y0 * stride + x0 + 1] = avg2(a1, a2);
    a[(y0 + 1) * stride + x0 + 1] = avg3(a1, a2, a3);
    a[(y0 + 3) * stride + x0] = avg3(a1, a2, a3);
    a[(y0 + 2) * stride + x0 + 1] = avg2(a2, a3);
    a[y0 * stride + x0 + 2] = avg2(a2, a3);
    a[(y0 + 3) * stride + x0 + 1] = avg3(a2, a3, a4);
    a[(y0 + 1) * stride + x0 + 2] = avg3(a2, a3, a4);
    a[(y0 + 2) * stride + x0 + 2] = avg2(a3, a4);
    a[y0 * stride + x0 + 3] = avg2(a3, a4);
    a[(y0 + 3) * stride + x0 + 2] = avg3(a3, a4, a5);
    a[(y0 + 1) * stride + x0 + 3] = avg3(a3, a4, a5);
    a[(y0 + 2) * stride + x0 + 3] = avg3(a4, a5, a6);
    a[(y0 + 3) * stride + x0 + 3] = avg3(a5, a6, a7);
}

fn predict_bhdpred(a: &mut [u8], x0: usize, y0: usize, stride: usize) {
    let (e0, e1, e2, e3, e4, e5, e6, e7, _) = edge_pixels(a, x0, y0, stride);

    a[(y0 + 3) * stride + x0] = avg2(e0, e1);
    a[(y0 + 3) * stride + x0 + 1] = avg3(e0, e1, e2);
    a[(y0 + 2) * stride + x0] = avg2(e1, e2);
    a[(y0 + 3) * stride + x0 + 2] = avg2(e1, e2);
    a[(y0 + 2) * stride + x0 + 1] = avg3(e1, e2, e3);
    a[(y0 + 3) * stride + x0 + 3] = avg3(e1, e2, e3);
    a[(y0 + 2) * stride + x0 + 2] = avg2(e2, e3);
    a[(y0 + 1) * stride + x0] = avg2(e2, e3);
    a[(y0 + 2) * stride + x0 + 3] = avg3(e2, e3, e4);
    a[(y0 + 1) * stride + x0 + 1] = avg3(e2, e3, e4);
    a[(y0 + 1) * stride + x0 + 2] = avg2(e3, e4);
    a[y0 * stride + x0] = avg2(e3, e4);
    a[(y0 + 1) * stride + x0 + 3] = avg3(e3, e4, e5);
    a[y0 * stride + x0 + 1] = avg3(e3, e4, e5);
    a[y0 * stride + x0 + 2] = avg3(e4, e5, e6);
    a[y0 * stride + x0 + 3] = avg3(e5, e6, e7);
}

fn predict_bhupred(a: &mut [u8], x0: usize, y0: usize, stride: usize) {
    let (l0, l1, l2, l3) = left_pixels(a, x0, y0, stride);

    a[y0 * stride + x0] = avg2(l0, l1);
    a[y0 * stride + x0 + 1] = avg3(l0, l1, l2);
    a[y0 * stride + x0 + 2] = avg2(l1, l2);
    a[(y0 + 1) * stride + x0] = avg2(l1, l2);
    a[y0 * stride + x0 + 3] = avg3(l1, l2, l3);
    a[(y0 + 1) * stride + x0 + 1] = avg3(l1, l2, l3);
    a[(y0 + 1) * stride + x0 + 2] = avg2(l2, l3);
    a[(y0 + 2) * stride + x0] = avg2(l2, l3);
    a[(y0 + 1) * stride + x0 + 3] = avg3(l2, l3, l3);
    a[(y0 + 2) * stride + x0 + 1] = avg3(l2, l3, l3);
    a[(y0 + 2) * stride + x0 + 2] = l3;
    a[(y0 + 2) * stride + x0 + 3] = l3;
    a[(y0 + 3) * stride + x0] = l3;
    a[(y0 + 3) * stride + x0 + 1] = l3;
    a[(y0 + 3) * stride + x0 + 2] = l3;
    a[(y0 + 3) * stride + x0 + 3] = l3;
}

#[cfg(all(test, feature = "_benchmarks"))]
mod benches {
    use super::*;
    use test::{black_box, Bencher};

    const W: usize = 256;
    const H: usize = 256;

    fn make_sample_image() -> Vec<u8> {
        let mut v = Vec::with_capacity((W * H * 4) as usize);
        for c in 0u8..=255 {
            for k in 0u8..=255 {
                v.push(c);
                v.push(0);
                v.push(0);
                v.push(k);
            }
        }
        v
    }

    #[bench]
    fn bench_predict_4x4(b: &mut Bencher) {
        let mut v = black_box(make_sample_image());

        let res_data = vec![1i32; W * H * 4];
        let modes = [
            IntraMode::TM,
            IntraMode::VE,
            IntraMode::HE,
            IntraMode::DC,
            IntraMode::LD,
            IntraMode::RD,
            IntraMode::VR,
            IntraMode::VL,
            IntraMode::HD,
            IntraMode::HU,
            IntraMode::TM,
            IntraMode::VE,
            IntraMode::HE,
            IntraMode::DC,
            IntraMode::LD,
            IntraMode::RD,
        ];

        b.iter(|| {
            black_box(predict_4x4(&mut v, W * 2, &modes, &res_data));
        });
    }

    #[bench]
    fn bench_predict_bvepred(b: &mut Bencher) {
        let mut v = make_sample_image();

        b.iter(|| {
            predict_bvepred(black_box(&mut v), 5, 5, W * 2);
        });
    }

    #[bench]
    fn bench_predict_bldpred(b: &mut Bencher) {
        let mut v = black_box(make_sample_image());

        b.iter(|| {
            black_box(predict_bldpred(black_box(&mut v), 5, 5, W * 2));
        });
    }

    #[bench]
    fn bench_predict_brdpred(b: &mut Bencher) {
        let mut v = black_box(make_sample_image());

        b.iter(|| {
            black_box(predict_brdpred(black_box(&mut v), 5, 5, W * 2));
        });
    }

    #[bench]
    fn bench_predict_bhepred(b: &mut Bencher) {
        let mut v = black_box(make_sample_image());

        b.iter(|| {
            black_box(predict_bhepred(black_box(&mut v), 5, 5, W * 2));
        });
    }

    #[bench]
    fn bench_top_pixels(b: &mut Bencher) {
        let v = black_box(make_sample_image());

        b.iter(|| {
            black_box(top_pixels(black_box(&v), 5, 5, W * 2));
        });
    }

    #[bench]
    fn bench_edge_pixels(b: &mut Bencher) {
        let v = black_box(make_sample_image());

        b.iter(|| {
            black_box(edge_pixels(black_box(&v), 5, 5, W * 2));
        });
    }
}

#[cfg(test)]
mod tests {
    use super::*;

    #[test]
    fn test_avg2() {
        for i in 0u8..=255 {
            for j in 0u8..=255 {
                let ceil_avg = (f32::from(i) + f32::from(j)) / 2.0;
                let ceil_avg = ceil_avg.ceil() as u8;
                assert_eq!(
                    ceil_avg,
                    avg2(i, j),
                    "avg2({}, {}), expected {}, got {}.",
                    i,
                    j,
                    ceil_avg,
                    avg2(i, j)
                );
            }
        }
    }

    #[test]
    fn test_avg2_specific() {
        assert_eq!(
            255,
            avg2(255, 255),
            "avg2(255, 255), expected 255, got {}.",
            avg2(255, 255)
        );
        assert_eq!(1, avg2(1, 1), "avg2(1, 1), expected 1, got {}.", avg2(1, 1));
        assert_eq!(2, avg2(2, 1), "avg2(2, 1), expected 2, got {}.", avg2(2, 1));
    }

    #[test]
    fn test_avg3() {
        for i in 0u8..=255 {
            for j in 0u8..=255 {
                for k in 0u8..=255 {
                    let floor_avg =
                        (2.0f32.mul_add(f32::from(j), f32::from(i)) + { f32::from(k) } + 2.0) / 4.0;
                    let floor_avg = floor_avg.floor() as u8;
                    assert_eq!(
                        floor_avg,
                        avg3(i, j, k),
                        "avg3({}, {}, {}), expected {}, got {}.",
                        i,
                        j,
                        k,
                        floor_avg,
                        avg3(i, j, k)
                    );
                }
            }
        }
    }

    #[test]
    fn test_edge_pixels() {
        #[rustfmt::skip]
        let im = vec![5, 6, 7, 8, 9,
                      4, 0, 0, 0, 0,
                      3, 0, 0, 0, 0,
                      2, 0, 0, 0, 0,
                      1, 0, 0, 0, 0];
        let (e0, e1, e2, e3, e4, e5, e6, e7, e8) = edge_pixels(&im, 1, 1, 5);
        assert_eq!(e0, 1);
        assert_eq!(e1, 2);
        assert_eq!(e2, 3);
        assert_eq!(e3, 4);
        assert_eq!(e4, 5);
        assert_eq!(e5, 6);
        assert_eq!(e6, 7);
        assert_eq!(e7, 8);
        assert_eq!(e8, 9);
    }

    #[test]
    fn test_top_pixels() {
        #[rustfmt::skip]
        let im = vec![1, 2, 3, 4, 5, 6, 7, 8,
                                0, 0, 0, 0, 0, 0, 0, 0,
                                0, 0, 0, 0, 0, 0, 0, 0,
                                0, 0, 0, 0, 0, 0, 0, 0,
                                0, 0, 0, 0, 0, 0, 0, 0,
                                0, 0, 0, 0, 0, 0, 0, 0,
                                0, 0, 0, 0, 0, 0, 0, 0,
                                0, 0, 0, 0, 0, 0, 0, 0];
        let (e0, e1, e2, e3, e4, e5, e6, e7) = top_pixels(&im, 0, 1, 8);
        assert_eq!(e0, 1);
        assert_eq!(e1, 2);
        assert_eq!(e2, 3);
        assert_eq!(e3, 4);
        assert_eq!(e4, 5);
        assert_eq!(e5, 6);
        assert_eq!(e6, 7);
        assert_eq!(e7, 8);
    }

    #[test]
    fn test_add_residue() {
        let mut pblock = [1, 2, 3, 4, 5, 6, 7, 8, 9, 10, 11, 12, 13, 14, 15, 16];
        let rblock = [
            -1, -2, -3, -4, 250, 249, 248, 250, -10, -18, -192, -17, -3, 15, 18, 9,
        ];
        let expected: [u8; 16] = [0, 0, 0, 0, 255, 255, 255, 255, 0, 0, 0, 0, 10, 29, 33, 25];

        add_residue(&mut pblock, &rblock, 0, 0, 4);

        for (&e, &i) in expected.iter().zip(&pblock) {
            assert_eq!(e, i);
        }
    }

    #[test]
    fn test_predict_bhepred() {
        #[rustfmt::skip]
        let expected: Vec<u8> = vec![5, 0, 0, 0, 0,
              4, 4, 4, 4, 4,
              3, 3, 3, 3, 3,
              2, 2, 2, 2, 2,
              1, 1, 1, 1, 1];

        #[rustfmt::skip]
        let mut im = vec![5, 0, 0, 0, 0,
                      4, 0, 0, 0, 0,
                      3, 0, 0, 0, 0,
                      2, 0, 0, 0, 0,
                      1, 0, 0, 0, 0];
        predict_bhepred(&mut im, 1, 1, 5);
        for (&e, i) in expected.iter().zip(im) {
            assert_eq!(e, i);
        }
    }

    #[test]
    fn test_predict_brdpred() {
        #[rustfmt::skip]
        let expected: Vec<u8> = vec![5, 6, 7, 8, 9,
              4, 5, 6, 7, 8,
              3, 4, 5, 6, 7,
              2, 3, 4, 5, 6,
              1, 2, 3, 4, 5];

        #[rustfmt::skip]
        let mut im = vec![5, 6, 7, 8, 9,
                      4, 0, 0, 0, 0,
                      3, 0, 0, 0, 0,
                      2, 0, 0, 0, 0,
                      1, 0, 0, 0, 0];
        predict_brdpred(&mut im, 1, 1, 5);
        for (&e, i) in expected.iter().zip(im) {
            assert_eq!(e, i);
        }
    }

    #[test]
    fn test_predict_bldpred() {
        #[rustfmt::skip]
        let mut im: Vec<u8> = vec![1, 2, 3, 4, 5, 6, 7, 8,
                                   0, 0, 0, 0, 0, 0, 0, 0,
                                   0, 0, 0, 0, 0, 0, 0, 0,
                                   0, 0, 0, 0, 0, 0, 0, 0,
                                   0, 0, 0, 0, 0, 0, 0, 0,
                                   0, 0, 0, 0, 0, 0, 0, 0,
                                   0, 0, 0, 0, 0, 0, 0, 0,
                                   0, 0, 0, 0, 0, 0, 0, 0,
                                   0, 0, 0, 0, 0, 0, 0, 0];
        let avg_1 = 2u8;
        let avg_2 = 3u8;
        let avg_3 = 4u8;
        let avg_4 = 5u8;
        let avg_5 = 6u8;
        let avg_6 = 7u8;
        let avg_7 = 8u8;

        predict_bldpred(&mut im, 0, 1, 8);

        assert_eq!(im[8], avg_1);
        assert_eq!(im[9], avg_2);
        assert_eq!(im[10], avg_3);
        assert_eq!(im[11], avg_4);
        assert_eq!(im[16], avg_2);
        assert_eq!(im[17], avg_3);
        assert_eq!(im[18], avg_4);
        assert_eq!(im[19], avg_5);
        assert_eq!(im[24], avg_3);
        assert_eq!(im[25], avg_4);
        assert_eq!(im[26], avg_5);
        assert_eq!(im[27], avg_6);
        assert_eq!(im[32], avg_4);
        assert_eq!(im[33], avg_5);
        assert_eq!(im[34], avg_6);
        assert_eq!(im[35], avg_7);
    }

    #[test]
    fn test_predict_bvepred() {
        #[rustfmt::skip]
        let mut im: Vec<u8> = vec![1, 2, 3, 4, 5, 6, 7, 8, 9,
                                   0, 0, 0, 0, 0, 0, 0, 0, 0,
                                   0, 0, 0, 0, 0, 0, 0, 0, 0,
                                   0, 0, 0, 0, 0, 0, 0, 0, 0,
                                   0, 0, 0, 0, 0, 0, 0, 0, 0,
                                   0, 0, 0, 0, 0, 0, 0, 0, 0,
                                   0, 0, 0, 0, 0, 0, 0, 0, 0,
                                   0, 0, 0, 0, 0, 0, 0, 0, 0,
                                   0, 0, 0, 0, 0, 0, 0, 0, 0];
        let avg_1 = 2u8;
        let avg_2 = 3u8;
        let avg_3 = 4u8;
        let avg_4 = 5u8;

        predict_bvepred(&mut im, 1, 1, 9);

        assert_eq!(im[10], avg_1);
        assert_eq!(im[11], avg_2);
        assert_eq!(im[12], avg_3);
        assert_eq!(im[13], avg_4);
        assert_eq!(im[19], avg_1);
        assert_eq!(im[20], avg_2);
        assert_eq!(im[21], avg_3);
        assert_eq!(im[22], avg_4);
        assert_eq!(im[28], avg_1);
        assert_eq!(im[29], avg_2);
        assert_eq!(im[30], avg_3);
        assert_eq!(im[31], avg_4);
        assert_eq!(im[37], avg_1);
        assert_eq!(im[38], avg_2);
        assert_eq!(im[39], avg_3);
        assert_eq!(im[40], avg_4);
    }
}<|MERGE_RESOLUTION|>--- conflicted
+++ resolved
@@ -821,7 +821,6 @@
     pub(crate) fn fill_rgb(&self, buf: &mut [u8]) {
         const BPP: usize = 3;
 
-<<<<<<< HEAD
         yuv::fill_rgb_buffer_fancy::<BPP>(
             buf,
             &self.ybuf,
@@ -830,88 +829,12 @@
             usize::from(self.width),
             usize::from(self.chroma_width()),
         );
-=======
-        let buffer_width = usize::from(self.buffer_width());
-
-        let u_row_twice_iter = self
-            .ubuf
-            .chunks_exact(buffer_width / 2)
-            .flat_map(|n| std::iter::repeat(n).take(2));
-        let v_row_twice_iter = self
-            .vbuf
-            .chunks_exact(buffer_width / 2)
-            .flat_map(|n| std::iter::repeat(n).take(2));
-
-        for (((row, y_row), u_row), v_row) in buf
-            .chunks_exact_mut(usize::from(self.width) * BPP)
-            .zip(self.ybuf.chunks_exact(buffer_width))
-            .zip(u_row_twice_iter)
-            .zip(v_row_twice_iter)
-        {
-            Self::fill_rgb_row(
-                &y_row[..usize::from(self.width)],
-                &u_row[..usize::from(self.chroma_width())],
-                &v_row[..usize::from(self.chroma_width())],
-                row,
-            );
-        }
-    }
-
-    fn fill_rgb_row(y_vec: &[u8], u_vec: &[u8], v_vec: &[u8], rgb: &mut [u8]) {
-        // Fill 2 pixels per iteration: these pixels share `u` and `v` components
-        let mut rgb_chunks = rgb.chunks_exact_mut(6);
-        let mut y_chunks = y_vec.chunks_exact(2);
-        let mut u_iter = u_vec.iter();
-        let mut v_iter = v_vec.iter();
-
-        for (((rgb, y), &u), &v) in (&mut rgb_chunks)
-            .zip(&mut y_chunks)
-            .zip(&mut u_iter)
-            .zip(&mut v_iter)
-        {
-            let coeffs = [
-                mulhi(v, 26149),
-                mulhi(u, 6419),
-                mulhi(v, 13320),
-                mulhi(u, 33050),
-            ];
-
-            rgb[0] = clip(mulhi(y[0], 19077) + coeffs[0] - 14234);
-            rgb[1] = clip(mulhi(y[0], 19077) - coeffs[1] - coeffs[2] + 8708);
-            rgb[2] = clip(mulhi(y[0], 19077) + coeffs[3] - 17685);
-
-            rgb[3] = clip(mulhi(y[1], 19077) + coeffs[0] - 14234);
-            rgb[4] = clip(mulhi(y[1], 19077) - coeffs[1] - coeffs[2] + 8708);
-            rgb[5] = clip(mulhi(y[1], 19077) + coeffs[3] - 17685);
-        }
-
-        let remainder = rgb_chunks.into_remainder();
-        if remainder.len() >= 3 {
-            if let (Some(&y), Some(&u), Some(&v)) = (
-                y_chunks.remainder().iter().next(),
-                u_iter.next(),
-                v_iter.next(),
-            ) {
-                let coeffs = [
-                    mulhi(v, 26149),
-                    mulhi(u, 6419),
-                    mulhi(v, 13320),
-                    mulhi(u, 33050),
-                ];
-
-                remainder[0] = clip(mulhi(y, 19077) + coeffs[0] - 14234);
-                remainder[1] = clip(mulhi(y, 19077) - coeffs[1] - coeffs[2] + 8708);
-                remainder[2] = clip(mulhi(y, 19077) + coeffs[3] - 17685);
-            }
-        }
->>>>>>> 604226ee
     }
 
     /// Fills an rgba buffer from the YUV buffers
     pub(crate) fn fill_rgba(&self, buf: &mut [u8]) {
         const BPP: usize = 4;
 
-<<<<<<< HEAD
         yuv::fill_rgb_buffer_fancy::<BPP>(
             buf,
             &self.ybuf,
@@ -920,85 +843,6 @@
             usize::from(self.width),
             usize::from(self.chroma_width()),
         );
-=======
-        let buffer_width = usize::from(self.buffer_width());
-
-        let u_row_twice_iter = self
-            .ubuf
-            .chunks_exact(buffer_width / 2)
-            .flat_map(|n| std::iter::repeat(n).take(2));
-        let v_row_twice_iter = self
-            .vbuf
-            .chunks_exact(buffer_width / 2)
-            .flat_map(|n| std::iter::repeat(n).take(2));
-
-        for (((row, y_row), u_row), v_row) in buf
-            .chunks_exact_mut(usize::from(self.width) * BPP)
-            .zip(self.ybuf.chunks_exact(buffer_width))
-            .zip(u_row_twice_iter)
-            .zip(v_row_twice_iter)
-        {
-            Self::fill_rgba_row(
-                &y_row[..usize::from(self.width)],
-                &u_row[..usize::from(self.chroma_width())],
-                &v_row[..usize::from(self.chroma_width())],
-                row,
-            );
-        }
-    }
-
-    fn fill_rgba_row(y_vec: &[u8], u_vec: &[u8], v_vec: &[u8], rgba: &mut [u8]) {
-        // Fill 2 pixels per iteration: these pixels share `u` and `v` components
-        let mut rgb_chunks = rgba.chunks_exact_mut(8);
-        let mut y_chunks = y_vec.chunks_exact(2);
-        let mut u_iter = u_vec.iter();
-        let mut v_iter = v_vec.iter();
-
-        for (((rgb, y), &u), &v) in (&mut rgb_chunks)
-            .zip(&mut y_chunks)
-            .zip(&mut u_iter)
-            .zip(&mut v_iter)
-        {
-            let coeffs = [
-                mulhi(v, 26149),
-                mulhi(u, 6419),
-                mulhi(v, 13320),
-                mulhi(u, 33050),
-            ];
-
-            let to_copy = [
-                clip(mulhi(y[0], 19077) + coeffs[0] - 14234),
-                clip(mulhi(y[0], 19077) - coeffs[1] - coeffs[2] + 8708),
-                clip(mulhi(y[0], 19077) + coeffs[3] - 17685),
-                rgb[3],
-                clip(mulhi(y[1], 19077) + coeffs[0] - 14234),
-                clip(mulhi(y[1], 19077) - coeffs[1] - coeffs[2] + 8708),
-                clip(mulhi(y[1], 19077) + coeffs[3] - 17685),
-                rgb[7],
-            ];
-            rgb.copy_from_slice(&to_copy);
-        }
-
-        let remainder = rgb_chunks.into_remainder();
-        if remainder.len() >= 4 {
-            if let (Some(&y), Some(&u), Some(&v)) = (
-                y_chunks.remainder().iter().next(),
-                u_iter.next(),
-                v_iter.next(),
-            ) {
-                let coeffs = [
-                    mulhi(v, 26149),
-                    mulhi(u, 6419),
-                    mulhi(v, 13320),
-                    mulhi(u, 33050),
-                ];
-
-                remainder[0] = clip(mulhi(y, 19077) + coeffs[0] - 14234);
-                remainder[1] = clip(mulhi(y, 19077) - coeffs[1] - coeffs[2] + 8708);
-                remainder[2] = clip(mulhi(y, 19077) + coeffs[3] - 17685);
-            }
-        }
->>>>>>> 604226ee
     }
     /// Gets the buffer size
     #[must_use]
